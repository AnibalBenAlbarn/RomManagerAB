--- conflicted
+++ resolved
@@ -9,10 +9,9 @@
 from __future__ import annotations
 
 import os
-<<<<<<< HEAD
+
 import sys
-=======
->>>>>>> ebf960a1
+
 import shutil
 import tarfile
 import zipfile
@@ -27,7 +26,6 @@
     return ''.join('_' if c in bad else c for c in name).strip()
 
 
-<<<<<<< HEAD
 def resource_path(relative_path: str) -> str:
     """Devuelve una ruta válida tanto en desarrollo como en ejecutables."""
 
@@ -40,12 +38,7 @@
 
 
 def extract_archive(archive_path: str, dest_dir: str) -> None:
-=======
-ProgressCallback = Optional[Callable[[int, int, str], None]]
-
-
-def extract_archive(archive_path: str, dest_dir: str, progress: ProgressCallback = None) -> None:
->>>>>>> ebf960a1
+
     """Descomprime ``archive_path`` en ``dest_dir``.
 
     Si se proporciona ``progress`` se llamará periódicamente con la cantidad
