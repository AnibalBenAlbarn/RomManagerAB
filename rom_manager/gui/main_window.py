"""Widgets y ventanas de la interfaz gráfica del gestor de ROMs."""

from __future__ import annotations

import os
from pathlib import Path
from urllib.parse import urlsplit, unquote
import json
import logging
import sqlite3
import math
from typing import Optional, List, Dict, Sequence

from PyQt6.QtCore import Qt, QThreadPool, QTimer, QUrl, QEvent, QObject
from PyQt6.QtWidgets import (
    QApplication, QMainWindow, QWidget, QVBoxLayout, QHBoxLayout, QGridLayout, QFormLayout, QLabel, QLineEdit,
    QPushButton, QFileDialog, QGroupBox, QComboBox, QSpinBox, QTableView, QTableWidget,
    QTableWidgetItem, QHeaderView, QMessageBox, QProgressBar, QCheckBox, QTabWidget,
    QAbstractItemView, QListWidget, QListWidgetItem, QMenu, QStyle, QSystemTrayIcon
)
from PyQt6.QtGui import QDesktopServices, QIcon

from ..database import Database
from ..models import LinksTableModel
from ..download import DownloadManager, DownloadItem, ExtractionTask
from ..emulators import EmulatorInfo, get_all_systems, get_emulator_catalog, get_emulators_for_system
from ..paths import config_path, session_path
<<<<<<< HEAD
from ..utils import safe_filename, extract_archive, resource_path
=======
from ..utils import safe_filename
>>>>>>> ebf960a1

# -----------------------------
# Ventana principal con pestañas (paridad JavaFX)
# -----------------------------

class MainWindow(QMainWindow):
    """
    Ventana principal de la aplicación. Configura todas las pestañas y
    gestiona la interacción del usuario con la base de datos, el
    gestor de descargas y la visualización de resultados.
    """
    def __init__(self):
        super().__init__()
        icon_path = resource_path("resources/romMan.ico")
        if os.path.exists(icon_path):
            icon = QIcon(icon_path)
            if not icon.isNull():
                self.setWindowIcon(icon)
        self.setWindowTitle("RomManager AB")
        self.resize(1200, 800)
        self.pool = QThreadPool.globalInstance()
        self.db: Optional[Database] = None
        self.session_file = str(self._session_storage_path())

        # Preferencias del usuario
        # Flag para omitir la confirmación al cancelar descargas
        self.no_confirm_cancel: bool = False
        # Flag para ocultar la advertencia de servidores al iniciar
        self.hide_server_warning: bool = False

        # Estado
        self.model = LinksTableModel([])
        self.manager = DownloadManager(self.pool, 3)
        self.manager.queue_changed.connect(self._refresh_downloads_table)
        # Seguir descargas en segundo plano
        self.manager.queue_changed.connect(self._check_background_downloads)
        self.background_downloads: bool = False
        self.items: List[DownloadItem] = []
        self._emulator_catalog: List[EmulatorInfo] = []
        self._current_emulator: Optional[EmulatorInfo] = None
        self.tray_icon: Optional[QSystemTrayIcon] = None
        self._tray_menu: Optional[QMenu] = None
        self._tray_show_action = None
        self._tray_exit_action = None
        self._tray_message_shown: bool = False
        self._setup_tray_icon()

        # Cesta de descargas (agrupa ROMs) y estructura de búsqueda
        # Es importante inicializar estos diccionarios antes de construir las pestañas,
        # ya que algunas pestañas (como el selector) pueden llamar a métodos que
        # dependen de ellos, como `_refresh_basket_table`.
        self.basket_items: dict[int, dict] = {}
        self.search_groups: dict[int, List[sqlite3.Row]] = {}

        # Tabs: mostrar primero el selector, luego emuladores, descargas y finalmente ajustes
        tabs = QTabWidget(); self.setCentralWidget(tabs)
        # Crear contenedores para cada pestaña
        self.tab_selector = QWidget()
        self.tab_emulators = QWidget()
        self.tab_downloads = QWidget()
        self.tab_settings = QWidget()
        # Añadir pestañas en orden: Selector, Emuladores, Descargas, Ajustes
        tabs.addTab(self.tab_selector, "Selector de ROMs")
        tabs.addTab(self.tab_emulators, "Emuladores")
        tabs.addTab(self.tab_downloads, "Descargas")
        tabs.addTab(self.tab_settings, "Ajustes")

        # Construir las pestañas
        self._build_selector_tab()
        self._build_emulators_tab()
        # La cesta se construirá dentro del selector, no como pestaña aparte
        self._build_downloads_tab()
        self._build_settings_tab()



        # Cargar configuración previa y restaurar estado
        self._load_config()

        # Mostrar advertencia sobre servidores si no está desactivada
        if not self.hide_server_warning:
            self._warn_servers_unavailable()

        # Si existe una ruta de BD guardada, conectar automáticamente
        db_path = self.le_db.text().strip()
        if db_path and os.path.exists(db_path):
            try:
                self._connect_db()
            except Exception:
                pass
        # Advertir si no hay base de datos configurada
        if not self.db:
            self._prompt_db_missing()
        # Cargar cesta guardada después de conectar BD
        if getattr(self, '_saved_basket_json', None) and self.db:
            try:
                self._load_basket_from_saved()
            except Exception:
                pass
        # Cargar sesión de descargas de forma silenciosa
        try:
            self._load_session_silent()
        except Exception:
            pass
        logging.debug("MainWindow initialized. Tabs and settings loaded.")

    # --- Icono de bandeja del sistema ---
    def _session_storage_path(self, download_dir: Optional[str] = None) -> Path:
        """Calcula la ruta de almacenamiento para la sesión de descargas."""

        folder_name = Path(download_dir).name if download_dir else ""
        safe_name = safe_filename(folder_name) if folder_name else ""
        filename = (
            f"{safe_name}_downloads_session.json"
            if safe_name
            else "downloads_session.json"
        )
        return session_path(filename)

    def _config_file_path(self) -> Path:
        """Ruta del fichero JSON donde se guarda la configuración."""

        return config_path("settings.json")

    def _setup_tray_icon(self) -> None:
        """Configura el icono de la bandeja del sistema para el modo en segundo plano."""
        if not QSystemTrayIcon.isSystemTrayAvailable():
            return
        tray = QSystemTrayIcon(self)
        icon_path = resource_path("resources/romMan.ico")
        if os.path.exists(icon_path):
            icon = QIcon(icon_path)
            if not icon.isNull():
                tray.setIcon(icon)
        tray.setToolTip("RomManager AB — Descargas en segundo plano")
        menu = QMenu(self)
        show_action = menu.addAction("Mostrar ventana")
        show_action.triggered.connect(self._restore_from_tray)
        exit_action = menu.addAction("Salir")
        exit_action.triggered.connect(self._quit_from_tray)
        tray.setContextMenu(menu)
        tray.activated.connect(self._on_tray_icon_activated)
        tray.hide()
        self.tray_icon = tray
        self._tray_menu = menu
        self._tray_show_action = show_action
        self._tray_exit_action = exit_action

    def _enter_background_mode(self) -> bool:
        """Activa el modo en segundo plano mostrando el icono de bandeja."""
        if not self.tray_icon:
            QMessageBox.warning(
                self,
                'Descargas en segundo plano',
                'No es posible ejecutar en segundo plano porque el sistema no permite iconos en la bandeja.'
            )
            return False
        self.background_downloads = True
        if not self.tray_icon.isVisible():
            self.tray_icon.show()
        if QSystemTrayIcon.supportsMessages() and not self._tray_message_shown:
            self.tray_icon.showMessage(
                'RomManager AB',
                'Las descargas continúan en segundo plano. Haz doble clic en el icono para volver a abrir la ventana.',
                QSystemTrayIcon.MessageIcon.Information,
                5000,
            )
            self._tray_message_shown = True
        return True

    def _restore_from_tray(self) -> None:
        """Restaura la ventana principal desde el icono de la bandeja."""
        if self.tray_icon and self.tray_icon.isVisible():
            self.tray_icon.hide()
        self.background_downloads = False
        self.showNormal()
        self.show()
        self.activateWindow()
        try:
            self.raise_()
        except Exception:
            pass

    def _on_tray_icon_activated(self, reason: QSystemTrayIcon.ActivationReason) -> None:
        """Responde a la interacción del usuario con el icono de la bandeja."""
        if reason in (QSystemTrayIcon.ActivationReason.Trigger, QSystemTrayIcon.ActivationReason.DoubleClick):
            self._restore_from_tray()

    def _quit_from_tray(self) -> None:
        """Cierra la aplicación desde el icono de la bandeja."""
        self.background_downloads = False
        self.close()

    # --- Base de datos ---
    def _build_db_tab(self) -> None:
        lay = QVBoxLayout(self.tab_db)
        box = QGroupBox("Ruta de la base de datos"); g = QGridLayout(box)
        self.le_db = QLineEdit(); self.btn_db = QPushButton("Elegir…")
        self.btn_db.clicked.connect(self._choose_db)
        self.btn_connect = QPushButton("Conectar y cargar filtros")
        self.btn_connect.clicked.connect(self._connect_db)
        g.addWidget(QLabel("SQLite:"),0,0); g.addWidget(self.le_db,0,1); g.addWidget(self.btn_db,0,2)
        g.addWidget(self.btn_connect,1,2)
        lay.addWidget(box)

    # --- Ajustes de descarga ---
    def _build_dl_settings_tab(self) -> None:
        lay = QVBoxLayout(self.tab_dl_settings)
        box = QGroupBox("Carpeta de descargas y concurrencia"); g = QGridLayout(box)
        self.le_dir = QLineEdit(); self.btn_dir = QPushButton("Elegir…"); self.btn_dir.clicked.connect(self._choose_dir)
        self.spin_conc = QSpinBox(); self.spin_conc.setRange(1,5); self.spin_conc.setValue(3)
        self.spin_conc.valueChanged.connect(lambda v: self.manager.set_max_concurrent(v))
        self.chk_extract_after = QCheckBox("Descomprimir al finalizar")
        self.chk_delete_after = QCheckBox("Eliminar archivo tras descompresión")
        self.chk_delete_after.setEnabled(False)
        self.chk_extract_after.toggled.connect(lambda v: self.chk_delete_after.setEnabled(v))
        self.chk_create_sys_dirs = QCheckBox("Crear carpetas por sistema")
        self.btn_recommended = QPushButton("Usar ajustes recomendados para máxima velocidad")
        self.btn_recommended.clicked.connect(lambda: (self.spin_conc.setValue(5)))
        g.addWidget(QLabel("Carpeta descargas:"),0,0); g.addWidget(self.le_dir,0,1); g.addWidget(self.btn_dir,0,2)
        g.addWidget(QLabel("Concurrencia (1–5):"),1,0); g.addWidget(self.spin_conc,1,1)
        g.addWidget(self.chk_extract_after,2,0,1,3)
        g.addWidget(self.chk_delete_after,3,0,1,3)
        g.addWidget(self.chk_create_sys_dirs,4,0,1,3)
        g.addWidget(self.btn_recommended,5,0,1,3)
        lay.addWidget(box)
        # Persistencia de sesión
        sess = QGroupBox("Sesión de descargas"); h = QHBoxLayout(sess)
        self.btn_save_session = QPushButton("Guardar sesión")
        self.btn_load_session = QPushButton("Cargar sesión")
        self.btn_save_session.clicked.connect(self._save_session)
        self.btn_load_session.clicked.connect(self._load_session)
        h.addWidget(self.btn_save_session); h.addWidget(self.btn_load_session)
        lay.addWidget(sess)

    # --- Ajustes ---
    def _build_settings_tab(self) -> None:
        """
        Construye la pestaña de Ajustes que agrupa la configuración de la base de
        datos y las opciones de descarga en un único panel. Este método crea
        grupos de controles para la ruta de la base de datos, la ruta de
        descargas, la concurrencia y las preferencias de sesión.
        """
        lay = QVBoxLayout(self.tab_settings)
        logging.debug("Building settings tab with DB and download options.")
        # Grupo de configuración de base de datos
        gb_db = QGroupBox("Base de datos")
        grid_db = QGridLayout(gb_db)
        # Reutilizar widgets existentes para la BD
        # Entrada para ruta de la base de datos y botón para seleccionar
        self.le_db = QLineEdit(); self.btn_db = QPushButton("Elegir…")
        self.btn_db.clicked.connect(self._choose_db)
        self.btn_connect = QPushButton("Conectar y cargar filtros")
        self.btn_connect.clicked.connect(self._connect_db)
        grid_db.addWidget(QLabel("SQLite:"), 0, 0)
        grid_db.addWidget(self.le_db, 0, 1)
        grid_db.addWidget(self.btn_db, 0, 2)
        grid_db.addWidget(self.btn_connect, 1, 2)
        lay.addWidget(gb_db)

        # Grupo de configuración de descargas
        gb_dl = QGroupBox("Descargas")
        grid_dl = QGridLayout(gb_dl)
        self.le_dir = QLineEdit(); self.btn_dir = QPushButton("Elegir…")
        self.btn_dir.clicked.connect(self._choose_dir)
        self.spin_conc = QSpinBox(); self.spin_conc.setRange(1, 5); self.spin_conc.setValue(3)
        self.spin_conc.valueChanged.connect(lambda v: self.manager.set_max_concurrent(v))
        self.chk_extract_after = QCheckBox("Descomprimir al finalizar")
        self.chk_delete_after = QCheckBox("Eliminar archivo tras descompresión")
        self.chk_delete_after.setEnabled(False)
        self.chk_extract_after.toggled.connect(lambda v: self.chk_delete_after.setEnabled(v))
        self.chk_create_sys_dirs = QCheckBox("Crear carpetas por sistema")
        self.btn_recommended = QPushButton("Usar ajustes recomendados para máxima velocidad")
        self.btn_recommended.clicked.connect(lambda: (self.spin_conc.setValue(5)))
        grid_dl.addWidget(QLabel("Carpeta descargas:"), 0, 0); grid_dl.addWidget(self.le_dir, 0, 1); grid_dl.addWidget(self.btn_dir, 0, 2)
        grid_dl.addWidget(QLabel("Concurrencia (1–5):"), 1, 0); grid_dl.addWidget(self.spin_conc, 1, 1)
        grid_dl.addWidget(self.chk_extract_after, 2, 0, 1, 3)
        grid_dl.addWidget(self.chk_delete_after, 3, 0, 1, 3)
        grid_dl.addWidget(self.chk_create_sys_dirs, 4, 0, 1, 3)
        grid_dl.addWidget(self.btn_recommended, 5, 0, 1, 3)
        lay.addWidget(gb_dl)

        # Grupo de sesión de descargas
        gb_session = QGroupBox("Sesión de descargas")
        hbox_sess = QHBoxLayout(gb_session)
        self.btn_save_session = QPushButton("Guardar sesión")
        self.btn_load_session = QPushButton("Cargar sesión")
        self.btn_save_session.clicked.connect(self._save_session)
        self.btn_load_session.clicked.connect(self._load_session)
        hbox_sess.addWidget(self.btn_save_session)
        hbox_sess.addWidget(self.btn_load_session)
        lay.addWidget(gb_session)

    # --- Selector ROMs ---
    def _build_selector_tab(self) -> None:
        """
        Crea la pestaña de selector de ROMs. Esta versión agrupa los resultados de
        búsqueda por ROM y muestra una única fila por juego con listas
        desplegables para elegir servidor, formato e idioma. Debajo de los
        resultados se muestra la cesta actual para facilitar la gestión de
        descargas.
        """
        lay = QVBoxLayout(self.tab_selector)
        logging.debug("Building selector tab with search and basket tables.")

        # Grupo de filtros y búsqueda
        filters = QGroupBox("Búsqueda y filtros"); f = QGridLayout(filters)
        self.le_search = QLineEdit(); self.le_search.setPlaceholderText("Buscar por ROM/etiqueta/servidor…")
        self.le_search.returnPressed.connect(self._run_search)
        self.cmb_system = QComboBox(); self.cmb_lang = QComboBox(); self.cmb_region = QComboBox(); self.cmb_fmt = QComboBox()
        self.btn_search = QPushButton("Buscar"); self.btn_search.clicked.connect(self._run_search)
        f.addWidget(QLabel("Texto:"),0,0); f.addWidget(self.le_search,0,1)
        f.addWidget(QLabel("Sistema:"),1,0); f.addWidget(self.cmb_system,1,1)
        f.addWidget(QLabel("Idioma:"),2,0); f.addWidget(self.cmb_lang,2,1)
        f.addWidget(QLabel("Región:"),3,0); f.addWidget(self.cmb_region,3,1)
        f.addWidget(QLabel("Formato:"),4,0); f.addWidget(self.cmb_fmt,4,1)
        f.addWidget(self.btn_search,0,2,5,1)
        lay.addWidget(filters)

        # Tabla de resultados agrupados: columnas ROM, Sistema, Servidor, Formato, Idiomas, Acciones
        self.table_results = QTableWidget(0, 6)
        self.table_results.setHorizontalHeaderLabels([
            "ROM", "Sistema", "Servidor", "Formato", "Idiomas", "Acciones"
        ])
        self.table_results.horizontalHeader().setSectionResizeMode(QHeaderView.ResizeMode.Stretch)
        lay.addWidget(self.table_results)

        # Encabezado de la cesta y tabla de la cesta: se sitúan debajo de los resultados
        basket_label = QLabel("Cesta de descargas")
        basket_label.setStyleSheet("font-weight: bold; margin-top: 8px;")
        lay.addWidget(basket_label)
        self.table_basket = QTableWidget(0, 6)
        self.table_basket.setHorizontalHeaderLabels([
            "ROM", "Sistema", "Servidor", "Formato", "Idioma", "Acciones"
        ])
        self.table_basket.horizontalHeader().setSectionResizeMode(QHeaderView.ResizeMode.Stretch)
        lay.addWidget(self.table_basket)
        self.btn_basket_add_all = QPushButton("Añadir todo a descargas")
        self.btn_basket_add_all.clicked.connect(self._basket_add_all_to_downloads)
        lay.addWidget(self.btn_basket_add_all)

        # Inicializar la cesta vacía
        self._refresh_basket_table()

    # --- Emuladores ---
    def _build_emulators_tab(self) -> None:
        """Construye la pestaña de emuladores con selección dependiente por sistema."""

        lay = QVBoxLayout(self.tab_emulators)

        # Carpeta base para instalar los emuladores descargados
        path_box = QGroupBox("Carpeta de emuladores")
        path_grid = QGridLayout(path_box)
        self.le_emulator_dir = QLineEdit()
        self.btn_emulator_dir = QPushButton("Explorar…")
        self.btn_emulator_dir.clicked.connect(self._choose_emulator_dir)
        self.chk_emulator_delete = QCheckBox("Eliminar archivo comprimido tras la extracción")
        path_grid.addWidget(QLabel("Carpeta base:"), 0, 0)
        path_grid.addWidget(self.le_emulator_dir, 0, 1)
        path_grid.addWidget(self.btn_emulator_dir, 0, 2)
        path_grid.addWidget(self.chk_emulator_delete, 1, 0, 1, 3)
        lay.addWidget(path_box)

        # Selector dependiente sistema -> emulador
        selector_box = QGroupBox("Catálogo de emuladores")
        selector_grid = QGridLayout(selector_box)
        self.cmb_emulator_system = QComboBox()
        self.cmb_emulator = QComboBox()
        self.cmb_emulator.setEnabled(False)
        selector_grid.addWidget(QLabel("Sistema:"), 0, 0)
        selector_grid.addWidget(self.cmb_emulator_system, 0, 1)
        selector_grid.addWidget(QLabel("Emulador:"), 1, 0)
        selector_grid.addWidget(self.cmb_emulator, 1, 1)
        self.btn_emulator_download = QPushButton("Descargar e instalar")
        self.btn_emulator_download.setEnabled(False)
        self.btn_emulator_download.clicked.connect(self._download_selected_emulator)
        selector_grid.addWidget(self.btn_emulator_download, 2, 0, 1, 2)
        lay.addWidget(selector_box)

        # Detalles del emulador seleccionado
        details_box = QGroupBox("Detalles del emulador")
        form = QFormLayout(details_box)
        self.lbl_emulator_systems = QLabel("—")
        self.lbl_emulator_systems.setWordWrap(True)
        form.addRow("Sistemas compatibles:", self.lbl_emulator_systems)

        url_container = QWidget()
        url_layout = QHBoxLayout(url_container)
        url_layout.setContentsMargins(0, 0, 0, 0)
        self.le_emulator_url = QLineEdit()
        self.le_emulator_url.setReadOnly(True)
        self.btn_emulator_open_url = QPushButton("Abrir enlace")
        self.btn_emulator_open_url.setEnabled(False)
        self.btn_emulator_open_url.clicked.connect(self._open_emulator_url)
        url_layout.addWidget(self.le_emulator_url)
        url_layout.addWidget(self.btn_emulator_open_url)
        form.addRow("URL de descarga:", url_container)

        self.list_emulator_extras = QListWidget()
        self.list_emulator_extras.setSelectionMode(QAbstractItemView.SelectionMode.ExtendedSelection)
        self.list_emulator_extras.itemSelectionChanged.connect(self._on_extra_selection_changed)
        self.list_emulator_extras.itemDoubleClicked.connect(lambda _: self._download_selected_extra())
        form.addRow("Archivos extra:", self.list_emulator_extras)

        self.btn_emulator_download_extra = QPushButton("Descargar archivo extra")
        self.btn_emulator_download_extra.setEnabled(False)
        self.btn_emulator_download_extra.clicked.connect(self._download_selected_extra)
        form.addRow("", self.btn_emulator_download_extra)

        self.lbl_emulator_notes = QLabel("—")
        self.lbl_emulator_notes.setWordWrap(True)
        form.addRow("Notas:", self.lbl_emulator_notes)
        lay.addWidget(details_box)

        # Cargar catálogo y poblar combos
        self._emulator_catalog = get_emulator_catalog()
        self.cmb_emulator_system.addItem("Selecciona un sistema…", "")
        for system in get_all_systems():
            self.cmb_emulator_system.addItem(system, system)
        self.cmb_emulator_system.addItem("Todos los sistemas", "__all__")
        self.cmb_emulator_system.currentIndexChanged.connect(self._on_emulator_system_changed)
        self.cmb_emulator.currentIndexChanged.connect(self._on_emulator_selected)
        self._on_emulator_system_changed(0)

    def _on_emulator_system_changed(self, index: int) -> None:
        """Actualiza la lista de emuladores al cambiar de sistema."""

        value = self.cmb_emulator_system.currentData()
        if value == "__all__":
            data = self._emulator_catalog
        elif not value:
            data = []
        else:
            data = get_emulators_for_system(str(value))
        self._populate_emulator_combo(data)

    def _populate_emulator_combo(self, emulators: List[EmulatorInfo]) -> None:
        self.cmb_emulator.blockSignals(True)
        self.cmb_emulator.clear()
        for emu in emulators:
            self.cmb_emulator.addItem(emu.name, emu)
        self.cmb_emulator.blockSignals(False)
        has_data = bool(emulators)
        self.cmb_emulator.setEnabled(has_data)
        self.btn_emulator_download.setEnabled(False)
        if has_data:
            self.cmb_emulator.setCurrentIndex(0)
            self._update_emulator_details(emulators[0])
        else:
            self._update_emulator_details(None)

    def _reset_extra_list(self, message: str = "No hay archivos extra disponibles") -> None:
        if not hasattr(self, "list_emulator_extras"):
            return
        self.list_emulator_extras.blockSignals(True)
        self.list_emulator_extras.clear()
        self.list_emulator_extras.blockSignals(False)
        item = QListWidgetItem(message)
        item.setFlags(item.flags() & ~Qt.ItemFlag.ItemIsSelectable)
        self.list_emulator_extras.addItem(item)
        self.list_emulator_extras.setEnabled(False)
        if hasattr(self, "btn_emulator_download_extra"):
            self.btn_emulator_download_extra.setEnabled(False)

    def _populate_extra_list(self, extras: Sequence[Dict[str, str]]) -> None:
        self.list_emulator_extras.blockSignals(True)
        self.list_emulator_extras.clear()
        for extra in extras:
            label = extra.get("label") or extra.get("url") or "Archivo extra"
            item = QListWidgetItem(label)
            item.setData(Qt.ItemDataRole.UserRole, extra)
            self.list_emulator_extras.addItem(item)
        self.list_emulator_extras.blockSignals(False)
        self.list_emulator_extras.setEnabled(bool(extras))
        self._on_extra_selection_changed()

    def _on_emulator_selected(self, index: int) -> None:
        emu = self.cmb_emulator.currentData()
        if isinstance(emu, EmulatorInfo):
            self._update_emulator_details(emu)
        else:
            self._update_emulator_details(None)

    def _on_extra_selection_changed(self) -> None:
        if not hasattr(self, "btn_emulator_download_extra"):
            return
        has_selection = bool(self.list_emulator_extras.selectedItems()) and self.list_emulator_extras.isEnabled()
        self.btn_emulator_download_extra.setEnabled(has_selection)

    def _extra_folder_name(self, label: str, url: str) -> str:
        text = f"{label} {url}".lower()
        if "bios" in text:
            return "BIOS"
        return "Archivos extras"

    def _update_emulator_details(self, emulator: Optional[EmulatorInfo]) -> None:
        self._current_emulator = emulator
        if not emulator:
            self.lbl_emulator_systems.setText("—")
            self.le_emulator_url.setText("")
            self._reset_extra_list("Selecciona un emulador para ver archivos extra")
            self.lbl_emulator_notes.setText("—")
            self.btn_emulator_download.setEnabled(False)
            self.btn_emulator_open_url.setEnabled(False)
            return

        systems_text = ", ".join(emulator.systems)
        self.lbl_emulator_systems.setText(systems_text)
        self.le_emulator_url.setText(emulator.url)
        self.btn_emulator_open_url.setEnabled(bool(emulator.url))
        self.btn_emulator_download.setEnabled(bool(emulator.url))
        if emulator.extras:
            self._populate_extra_list(emulator.extras)
        else:
            self._reset_extra_list()
        self.lbl_emulator_notes.setText(emulator.notes or "—")

    def _choose_emulator_dir(self) -> None:
        base = self.le_emulator_dir.text().strip() or os.getcwd()
        path = QFileDialog.getExistingDirectory(self, "Seleccionar carpeta de emuladores", base)
        if path:
            self.le_emulator_dir.setText(path)

    def _open_emulator_url(self) -> None:
        url = self.le_emulator_url.text().strip()
        if url:
            QDesktopServices.openUrl(QUrl(url))

    def _download_selected_emulator(self) -> None:
        base_dir = self.le_emulator_dir.text().strip()
        if not base_dir:
            QMessageBox.warning(self, "Emuladores", "Selecciona una carpeta base para los emuladores.")
            return
        system_value = self.cmb_emulator_system.currentData()
        if not system_value or system_value == "__all__":
            QMessageBox.information(self, "Emuladores", "Selecciona un sistema concreto para clasificar el emulador.")
            return
        emulator = self._current_emulator
        if not isinstance(emulator, EmulatorInfo):
            QMessageBox.information(self, "Emuladores", "Selecciona un emulador válido.")
            return
        url = emulator.url.strip()
        if not url:
            QMessageBox.warning(self, "Emuladores", "El emulador seleccionado no tiene URL de descarga.")
            return

        system_dir = os.path.join(base_dir, safe_filename(str(system_value)))
        final_dir = os.path.join(system_dir, safe_filename(emulator.name))
        os.makedirs(final_dir, exist_ok=True)

        name = self._build_download_name(url)
        delete_archive = self.chk_emulator_delete.isChecked()
        metadata = {
            "emulator_name": emulator.name,
            "system": str(system_value),
            "delete_archive": delete_archive,
        }
        download_item = DownloadItem(
            name=name,
            url=url,
            dest_dir=final_dir,
            system_name=str(system_value),
            category="emulator",
            metadata=metadata,
        )
        row = {
            "display_name": emulator.name,
            "system_name": str(system_value),
            "fmt": "Emulador",
            "size": "",
        }
        self._add_download_row(download_item, row)  # type: ignore[arg-type]
        self.manager.enqueue(download_item)
        self._bind_item_signals(download_item)
        self.items.append(download_item)

<<<<<<< HEAD
    def _download_selected_extra(self) -> None:
        base_dir = self.le_emulator_dir.text().strip()
        if not base_dir:
            QMessageBox.warning(self, "Emuladores", "Selecciona una carpeta base para los emuladores.")
            return
        system_value = self.cmb_emulator_system.currentData()
        if not system_value or system_value == "__all__":
            QMessageBox.information(self, "Emuladores", "Selecciona un sistema concreto para clasificar los archivos extra.")
            return
        emulator = self._current_emulator
        if not isinstance(emulator, EmulatorInfo):
            QMessageBox.information(self, "Emuladores", "Selecciona un emulador válido.")
            return
        selected_items = [item for item in self.list_emulator_extras.selectedItems() if item.flags() & Qt.ItemFlag.ItemIsSelectable]
        if not selected_items:
            QMessageBox.information(self, "Emuladores", "Selecciona al menos un archivo extra.")
            return

        system_dir = os.path.join(base_dir, safe_filename(str(system_value)))
        emulator_dir = os.path.join(system_dir, safe_filename(emulator.name))
        os.makedirs(emulator_dir, exist_ok=True)

        for list_item in selected_items:
            extra = list_item.data(Qt.ItemDataRole.UserRole) or {}
            if not isinstance(extra, dict):
                continue
            url = (extra.get("url") or "").strip()
            if not url:
                QMessageBox.warning(self, "Emuladores", f"El archivo extra '{list_item.text()}' no tiene una URL válida.")
                continue
            label = extra.get("label") or list_item.text() or os.path.basename(url) or "Archivo extra"
            folder_name = self._extra_folder_name(label, url)
            final_dir = os.path.join(emulator_dir, folder_name)
            os.makedirs(final_dir, exist_ok=True)

            if any(x.url == url and x.dest_dir == final_dir for x in self.items):
                logging.debug("Extra already enqueued: %s -> %s", url, final_dir)
                continue

            name = self._build_download_name(url)
            metadata = {
                "emulator_name": emulator.name,
                "system": str(system_value),
                "extra_label": label,
                "folder_name": folder_name,
                "delete_archive": True,
            }
            download_item = DownloadItem(
                name=name,
                url=url,
                dest_dir=final_dir,
                system_name=str(system_value),
                category="emulator-extra",
                metadata=metadata,
            )
            row = {
                "display_name": f"{emulator.name} — {label}",
                "system_name": str(system_value),
                "fmt": folder_name,
                "size": "",
            }
            self._add_download_row(download_item, row)  # type: ignore[arg-type]
            self.manager.enqueue(download_item)
            self._bind_item_signals(download_item)
            self.items.append(download_item)

    def _handle_emulator_install(self, item: DownloadItem) -> None:
        dest_file = os.path.join(item.dest_dir, safe_filename(item.name))
=======
    def _handle_emulator_install(self, item: DownloadItem, archive_path: Optional[str] = None) -> None:
        dest_file = archive_path or os.path.join(item.dest_dir, safe_filename(item.name))
>>>>>>> ebf960a1
        if not os.path.exists(dest_file):
            logging.warning("Archivo de emulador no encontrado tras la descarga: %s", dest_file)
            if item.row is not None and 0 <= item.row < self.table_dl.rowCount():
                self.table_dl.item(item.row, 4).setText('Error: archivo no encontrado')
            return

        delete_archive = False
        if isinstance(item.metadata, dict):
            delete_archive = bool(item.metadata.get("delete_archive"))

        self._start_extraction(
            item,
            dest_file,
            item.dest_dir,
            delete_archive=delete_archive,
            success_status='Instalado',
        )

    def _should_extract_extra(self, file_path: str) -> bool:
        path = Path(file_path)
        suffixes = [s.lower() for s in path.suffixes]
        if not suffixes:
            return False
        if suffixes[-1] in {'.zip', '.7z'}:
            return True
        if suffixes[-1] == '.tar':
            return True
        if len(suffixes) >= 2 and suffixes[-2] == '.tar' and suffixes[-1] in {'.gz', '.bz2', '.xz'}:
            return True
        return False

    def _handle_emulator_extra(self, item: DownloadItem) -> None:
        dest_file = os.path.join(item.dest_dir, safe_filename(item.name))
        if not os.path.exists(dest_file):
            logging.warning("Archivo extra no encontrado tras la descarga: %s", dest_file)
            return

        metadata = item.metadata if isinstance(item.metadata, dict) else {}
        label = metadata.get("extra_label") or os.path.basename(dest_file)
        delete_archive = bool(metadata.get("delete_archive", True))
        extracted = False
        extraction_failed = False

        if self._should_extract_extra(dest_file):
            try:
                extract_archive(dest_file, item.dest_dir)
                extracted = True
            except Exception as exc:
                extraction_failed = True
                logging.exception("Error extracting extra archive %s", dest_file)
                QMessageBox.warning(
                    self,
                    "Emuladores",
                    f"No se pudo descomprimir {label}.\n{exc}",
                )
            else:
                if delete_archive:
                    try:
                        os.remove(dest_file)
                    except Exception:
                        logging.exception("Error deleting extra archive %s", dest_file)

        status_text = "Extra instalado" if extracted else ("Error al descomprimir" if extraction_failed else "Extra descargado")
        if item.row is not None and 0 <= item.row < self.table_dl.rowCount():
            self.table_dl.item(item.row, 4).setText(status_text)

    # --- Descargas ---
    def _build_downloads_tab(self) -> None:
        lay = QVBoxLayout(self.tab_downloads)
        logging.debug("Building downloads tab with progress table.")
        # Tabla con columnas: Nombre, Sistema, Formato, Tamaño, Estado, Progreso, Velocidad, ETA, Acciones
        self.table_dl = QTableWidget(0, 9)
        self.table_dl.setHorizontalHeaderLabels([
            "Nombre", "Sistema", "Formato", "Tamaño", "Estado", "Progreso", "Velocidad", "ETA", "Acciones"
        ])
        # Ajustar la anchura de las columnas de manera que la de acciones se adapte al contenido
        self.table_dl.horizontalHeader().setSectionResizeMode(QHeaderView.ResizeMode.Stretch)
        self.table_dl.horizontalHeader().setSectionResizeMode(8, QHeaderView.ResizeMode.ResizeToContents)
        # Permitir selección múltiple por fila y capturar tecla Suprimir
        self.table_dl.setSelectionBehavior(QAbstractItemView.SelectionBehavior.SelectRows)
        self.table_dl.setSelectionMode(QAbstractItemView.SelectionMode.ExtendedSelection)
        # Instalar event filter para detectar pulsación de Delete y habilitar menú contextual
        self.table_dl.installEventFilter(self)

        # Habilitar menú contextual personalizado para acciones de múltiples selecciones
        self.table_dl.setContextMenuPolicy(Qt.ContextMenuPolicy.CustomContextMenu)
        self.table_dl.customContextMenuRequested.connect(self._show_downloads_context_menu)
        lay.addWidget(self.table_dl)

    # --- Acciones UI ---
    def _warn_servers_unavailable(self) -> None:
        """Muestra advertencia sobre servidores con problemas al iniciar."""
        msg = QMessageBox(self)
        msg.setIcon(QMessageBox.Icon.Warning)
        msg.setWindowTitle("Aviso de servidores")
        msg.setText(
            "Los servidores de Internet Archive están experimentando problemas y algunas descargas podrían fallar."
        )
        chk = QCheckBox("No volver a mostrar este mensaje")
        msg.setCheckBox(chk)
        msg.exec()
        if chk.isChecked():
            self.hide_server_warning = True
            self._save_config()

    def _prompt_db_missing(self) -> None:
        """Muestra advertencia y permite elegir una base de datos si no está configurada."""
        msg = QMessageBox(self)
        msg.setIcon(QMessageBox.Icon.Warning)
        msg.setWindowTitle("BD no configurada")
        msg.setText("No se ha configurado ninguna base de datos. ¿Deseas seleccionarla ahora?")
        btn_browse = msg.addButton("Explorar…", QMessageBox.ButtonRole.AcceptRole)
        msg.addButton(QMessageBox.StandardButton.Cancel)
        msg.exec()
        if msg.clickedButton() == btn_browse:
            self._choose_db()
            if self.le_db.text().strip():
                try:
                    self._connect_db()
                except Exception:
                    pass

    def _choose_db(self) -> None:
        """Diálogo para seleccionar la base de datos SQLite."""
        fn, _ = QFileDialog.getOpenFileName(self, "Selecciona BD SQLite", "",
                                           "SQLite (*.db *.sqlite *.sqlite3);;Todos (*)")
        if fn:
            self.le_db.setText(fn)

    def _choose_dir(self) -> None:
        """Diálogo para seleccionar la carpeta de descargas."""
        d = QFileDialog.getExistingDirectory(self, "Carpeta de descargas")
        if d:
            self.le_dir.setText(d)
            self.session_file = str(self._session_storage_path(d))

    def _connect_db(self) -> None:
        """Conecta a la base de datos y carga los filtros."""
        path = self.le_db.text().strip()
        if not path:
            QMessageBox.warning(self, "BD", "Indica la ruta de la base de datos.")
            return
        try:
            # Cerrar conexión anterior si existía
            if self.db:
                self.db.close()
            self.db = Database(path)
            self.db.connect()
            self._load_filters()
        except Exception as e:
            QMessageBox.critical(self, "Error BD", str(e))

    def _load_filters(self) -> None:
        """Carga los valores de los filtros (sistemas, idiomas, regiones, formatos) en los combobox."""
        assert self.db
        self.cmb_system.clear(); [self.cmb_system.addItem(n, i) for i,n in self.db.get_systems()]
        self.cmb_lang.clear();   [self.cmb_lang.addItem(c, i) for i,c in self.db.get_languages()]
        self.cmb_region.clear(); [self.cmb_region.addItem(c, i) for i,c in self.db.get_regions()]
        self.cmb_fmt.clear();    [self.cmb_fmt.addItem(x) for x in self.db.get_formats()]

    def _default_server_index(self, servers: List[str]) -> int:
        """Devuelve el índice de 'myrient' si está en la lista de servidores."""
        for idx, srv in enumerate(servers):
            if srv.lower() == "myrient":
                return idx
        return 0

    def _run_search(self) -> None:
        """
        Ejecuta la búsqueda en la base de datos según el texto y filtros seleccionados.
        Agrupa los resultados por ROM y construye la estructura de datos
        necesaria para poblar la tabla agrupada.
        """
        if not self.db:
            QMessageBox.warning(self, "BD", "Conecta la base de datos primero.")
            return
        text = self.le_search.text().strip()
        sys_id = self.cmb_system.currentData()
        lang_id = self.cmb_lang.currentData()
        region_id = self.cmb_region.currentData()
        fmt_val = self.cmb_fmt.currentText(); fmt = None if fmt_val == 'Todos' else fmt_val
        try:
            rows = self.db.search_links(text, sys_id, lang_id, region_id, fmt)
            logging.debug(
                f"Search returned {len(rows)} rows for '{text}' with filters system={sys_id}, lang={lang_id}, region={region_id}, fmt={fmt}."
            )
        except Exception as e:
            logging.exception("Error during search: %s", e)
            QMessageBox.critical(self, "Búsqueda", str(e))
            return
        # Agrupar por rom_id
        groups: dict[int, dict] = {}
        for r in rows:
            rom_id = r["rom_id"]
            group = groups.setdefault(rom_id, {"name": r["rom_name"], "rows": [], "system_name": r["system_name"]})
            group["rows"].append(r)
        # Para cada grupo, calcular listas de servidores, formatos y idiomas
        for rom_id, group in groups.items():
            rows_list = group["rows"]
            # Servidores únicos
            servers = sorted(set((row["server"] or "") for row in rows_list))
            # Diccionario: servidor -> lista de formatos únicos
            formats_by_server: dict[str, List[str]] = {}
            for srv in servers:
                fmts = sorted(set((row["fmt"] or "") for row in rows_list if (row["server"] or "") == srv))
                formats_by_server[srv] = fmts
            # Diccionario: (servidor, formato) -> lista de idiomas únicos (cadenas completas)
            langs_by_server_format: dict[tuple[str, str], List[str]] = {}
            for r in rows_list:
                srv = r["server"] or ""
                fmt_val = r["fmt"] or ""
                key = (srv, fmt_val)
                lang_str = r["langs"] or ""
                # Normalizar espacios y separar por coma
                lang_str = ','.join([x.strip() for x in lang_str.split(',') if x.strip()]) or ""
                lst = langs_by_server_format.setdefault(key, [])
                if lang_str not in lst:
                    lst.append(lang_str)
            # Ordenar cada lista de idiomas
            for key in langs_by_server_format:
                # mantener la cadena vacía (sin idiomas) al final
                lst = langs_by_server_format[key]
                lst.sort()
                langs_by_server_format[key] = lst
            # Diccionario de búsqueda: (servidor, formato, idiomas) -> fila
            link_lookup: dict[tuple[str, str, str], sqlite3.Row] = {}
            for r in rows_list:
                srv = r["server"] or ""
                fmt_val = r["fmt"] or ""
                lang_str = r["langs"] or ""
                lang_str = ','.join([x.strip() for x in lang_str.split(',') if x.strip()]) or ""
                link_lookup[(srv, fmt_val, lang_str)] = r
            group["servers"] = servers
            group["formats_by_server"] = formats_by_server
            group["langs_by_server_format"] = langs_by_server_format
            group["link_lookup"] = link_lookup
            group["selected_server"] = self._default_server_index(servers)
            group["selected_format"] = 0
            group["selected_lang"] = 0
        self.search_groups = groups
        # Mostrar resultados agrupados
        self._display_grouped_results()

    def _build_download_name(self, url: str) -> str:
        """Devuelve el nombre de archivo original decodificando la URL."""
        path = urlsplit(url).path
        base = os.path.basename(path) or "archivo"
        base = unquote(base)
        return safe_filename(base)

    def _enqueue_selected(self) -> None:
        """Añade las filas seleccionadas en la tabla de búsqueda a la cola de descargas."""
        save_dir = self.le_dir.text().strip()
        if not save_dir:
            QMessageBox.warning(self, "Descargas", "Selecciona una carpeta de descargas en la pestaña de Ajustes.")
            return
        indexes = self.table_links.selectionModel().selectedRows()
        if not indexes:
            QMessageBox.information(self, "Añadir", "No hay filas seleccionadas.")
            return
        for idx in indexes:
            r = self.model.getRow(idx.row())
            label = r["label"] if "label" in r.keys() else None
            rom_name = r["rom_name"] if "rom_name" in r.keys() else None
            fmt_val = r["fmt"] if "fmt" in r.keys() else None
            base_display = rom_name or label or os.path.basename(r["url"]) or "archivo"
            name = self._build_download_name(r["url"])
            expected_hash = r["hash"] if "hash" in r.keys() else None
            dest_dir = save_dir
            sys_name = r["system_name"] if "system_name" in r.keys() else ""
            if self.chk_create_sys_dirs.isChecked():
                if sys_name:
                    dest_dir = os.path.join(dest_dir, safe_filename(sys_name))
            item = DownloadItem(name=name, url=r["url"], dest_dir=dest_dir, expected_hash=expected_hash, system_name=sys_name)
            # Preparar un diccionario para mostrar el nombre de la ROM en la tabla
            row_data = {
                'server': r['server'] or '',
                'fmt': fmt_val or '',
                'size': r['size'] or '',
                'system_name': sys_name,
                'display_name': rom_name or base_display,
                'rom_name': rom_name or base_display,
            }
            self._add_download_row(item, row_data)  # type: ignore[arg-type]
            self.manager.add(item)
            self._bind_item_signals(item)
            self.items.append(item)

    def _add_download_row(self, item: DownloadItem, src_row: sqlite3.Row, loaded: bool = False) -> None:
        """
        Inserta una nueva fila en la tabla de descargas para el item dado y configura
        los botones de pausa, reanudación y cancelación o reinicio.
        """
        row = self.table_dl.rowCount(); self.table_dl.insertRow(row); item.row = row
        logging.debug("Adding download row: item=%s, dest_dir=%s", item.name, item.dest_dir)
        def set_item(c: int, text: str) -> None:
            self.table_dl.setItem(row, c, QTableWidgetItem(text))
        # Mostrar el nombre de la ROM si se proporciona; en su defecto usar el nombre del archivo
        display_name = None
        # src_row puede ser sqlite3.Row o un dict
        try:
            if isinstance(src_row, dict) and 'display_name' in src_row:
                display_name = src_row['display_name']
            elif isinstance(src_row, dict) and 'rom_name' in src_row:
                display_name = src_row['rom_name']
            elif hasattr(src_row, '__getitem__'):
                # Intentar obtener 'rom_name' de una Row
                display_name = src_row.get('rom_name') if hasattr(src_row, 'get') else None
        except Exception:
            display_name = None
        if not display_name:
            display_name = item.name
        set_item(0, display_name)
        # Sistema, formato y tamaño
        # src_row puede ser dict o Row; utilizar get si es dict
        system = ''
        fmt = ''
        size = ''
        if isinstance(src_row, dict):
            system = src_row.get('system_name', '') or ''
            fmt = src_row.get('fmt', '') or ''
            size = src_row.get('size', '') or ''
        elif hasattr(src_row, '__getitem__'):
            try:
                system = src_row["system_name"] or ''
                fmt = src_row["fmt"] or ''
                size = src_row["size"] or ''
            except Exception:
                pass
        if not system:
            system = getattr(item, 'system_name', '')
        set_item(1, system)
        set_item(2, fmt)
        set_item(3, size)
        set_item(4, "En cola")
        prog = QProgressBar(); prog.setRange(0, 100); prog.setValue(0); self.table_dl.setCellWidget(row, 5, prog)
        set_item(6, '-')
        set_item(7, '-')
        # Acciones: añadir botones de Pausar, Reanudar, Cancelar/Reiniciar, Eliminar y Abrir
        w = QWidget(); h = QHBoxLayout(w); h.setContentsMargins(0, 0, 0, 0)
        # Crear botones con iconos para una mejor distinción visual
        b_pause = QPushButton()
        b_res = QPushButton()
        b_can = QPushButton()
        b_del = QPushButton()
        b_open = QPushButton()
        style = QApplication.style()
        try:
            b_pause.setIcon(style.standardIcon(QStyle.StandardPixmap.SP_MediaPause))
            b_res.setIcon(style.standardIcon(QStyle.StandardPixmap.SP_MediaPlay))
            if loaded:
                b_can.setIcon(style.standardIcon(QStyle.StandardPixmap.SP_BrowserReload))
            else:
                b_can.setIcon(style.standardIcon(QStyle.StandardPixmap.SP_DialogCancelButton))
            # Algunas distribuciones pueden no tener SP_TrashIcon, así que usar un ícono alternativo si es necesario
            try:
                b_del.setIcon(style.standardIcon(QStyle.StandardPixmap.SP_TrashIcon))
            except Exception:
                b_del.setIcon(style.standardIcon(QStyle.StandardPixmap.SP_DialogDiscardButton))
            b_open.setIcon(style.standardIcon(QStyle.StandardPixmap.SP_DirOpenIcon))
        except Exception as e:
            logging.exception("Error setting button icons: %s", e)
        # Establecer tooltips para cada botón
        b_pause.setToolTip("Pausar descarga")
        b_res.setToolTip("Reanudar descarga")
        b_can.setToolTip("Reiniciar descarga" if loaded else "Cancelar descarga")
        b_del.setToolTip("Eliminar descarga")
        b_open.setToolTip("Abrir ubicación")
        # Añadir botones al layout
        h.addWidget(b_pause); h.addWidget(b_res); h.addWidget(b_can)
        h.addWidget(b_del); h.addWidget(b_open)
        self.table_dl.setCellWidget(row, 8, w)
        # Conectar señales a acciones apropiadas
        b_pause.clicked.connect(lambda _=False, it=item: self.manager.pause(it))
        b_res.clicked.connect(lambda _=False, it=item: self.manager.resume(it))
        if loaded:
            b_can.clicked.connect(lambda _=False, it=item, btn=b_can: self._restart_item(it, btn))
        else:
            b_can.clicked.connect(lambda _=False, it=item: self._cancel_item(it))
        b_del.clicked.connect(lambda _=False, it=item: self._delete_single_item(it))
        b_open.clicked.connect(lambda _=False, it=item: self._open_item_location(it))

    def _bind_item_signals(self, item: DownloadItem) -> None:
        """Enlaza las señales del ``DownloadTask`` con la interfaz."""

        def do_bind() -> bool:
            if item.task is None:
                return False
            item.task.signals.progress.connect(
                lambda d, t, s, eta, st, it=item: self._update_progress(it, d, t, s, eta, st)
            )
            item.task.signals.finished_ok.connect(
                lambda p, it=item: self._on_done(it, True, p)
            )
            item.task.signals.failed.connect(
                lambda m, it=item: self._on_done(it, False, m)
            )
            return True

        if not do_bind():
            tmr = QTimer(self)
            tmr.setInterval(200)
            tmr.timeout.connect(lambda: do_bind() and tmr.stop())
            setattr(item, "_bind_timer", tmr)
            tmr.start()

    def _restart_item(self, it: DownloadItem, btn: QPushButton) -> None:
        """Reinicia la descarga para un elemento previamente cargado."""
        try:
            final_path = os.path.join(it.dest_dir, it.name)
            part_path = final_path + '.part'
            if os.path.exists(final_path):
                os.remove(final_path)
            if os.path.exists(part_path):
                os.remove(part_path)
        except Exception:
            pass
        if it.row is not None and 0 <= it.row < self.table_dl.rowCount():
            self.table_dl.item(it.row, 4).setText('En cola')
            prog: QProgressBar = self.table_dl.cellWidget(it.row, 5)  # type: ignore
            prog.setValue(0)
            prog.setStyleSheet('')
            self.table_dl.item(it.row, 6).setText('-')
            self.table_dl.item(it.row, 7).setText('-')
        it.extract_task = None
        style = QApplication.style()
        try:
            btn.clicked.disconnect()
        except Exception:
            pass
        try:
            btn.setIcon(style.standardIcon(QStyle.StandardPixmap.SP_DialogCancelButton))
        except Exception:
            pass
        btn.setToolTip('Cancelar descarga')
        btn.clicked.connect(lambda _=False, it=it: self._cancel_item(it))
        self.manager.add(it)
        self._bind_item_signals(it)

    def _update_progress(self, it: DownloadItem, done: int, total: int, speed: float, eta: float, status: str) -> None:
        """Actualiza la fila de la tabla de descargas con los valores recibidos."""
        # Comprobar que la fila sigue siendo válida
        if it.row is None or it.row < 0 or it.row >= self.table_dl.rowCount():
            return
        logging.debug("Update progress: %s done=%d total=%d speed=%.2f eta=%.2f status=%s", it.name, done, total, speed, eta, status)
        row = it.row
        # Estado
        self.table_dl.item(row, 4).setText(status)
        # Progreso
        prog: QProgressBar = self.table_dl.cellWidget(row, 5)  # type: ignore
        percent = int(min(100, max(0, round(done * 100 / total)))) if total > 0 else 0
        prog.setValue(percent)
        # Velocidad y ETA
        self.table_dl.item(row, 6).setText(self._human_size(speed) + '/s' if speed > 0 else '-')
        self.table_dl.item(row, 7).setText(self._fmt_eta(eta) if math.isfinite(eta) and eta > 0 else '-')

    def _on_done(self, it: DownloadItem, ok: bool, msg: str) -> None:
        """Marca la descarga como completada o con error."""
        if it.row is None or it.row < 0 or it.row >= self.table_dl.rowCount():
            return

        current_status = self.table_dl.item(it.row, 4).text()
        if not ok:
            if current_status.startswith('Integridad'):
                logging.debug("Download finished for %s with integrity status (error reported separately): %s", it.name, current_status)
            else:
                self.table_dl.item(it.row, 4).setText(f"Error: {msg}")
                logging.debug("Download failed for %s: %s", it.name, msg)
            return

<<<<<<< HEAD
        category = getattr(it, 'category', '')
        if category == 'emulator':
            self._handle_emulator_install(it)
=======
        archive_path = msg if isinstance(msg, str) and os.path.exists(msg) else os.path.join(it.dest_dir, safe_filename(it.name))

        if getattr(it, 'category', '') == 'emulator':
            logging.debug("Download finished for emulator %s, starting extraction", it.name)
            self.table_dl.item(it.row, 4).setText('Preparando extracción')
            self._handle_emulator_install(it, archive_path)
>>>>>>> ebf960a1
            return
        if category == 'emulator-extra':
            self._handle_emulator_extra(it)
            return

        start_rom_extraction = False
        if self.chk_extract_after.isChecked():
            system = getattr(it, 'system_name', '')
            if 'mame' not in system.lower():
                start_rom_extraction = True

        if start_rom_extraction:
            logging.debug("Download finished for %s, starting archive extraction", it.name)
            self.table_dl.item(it.row, 4).setText('Preparando extracción')
            self._start_extraction(
                it,
                archive_path,
                it.dest_dir,
                delete_archive=self.chk_delete_after.isChecked(),
                success_status='Extraído',
            )
            return

        if current_status.startswith('Integridad'):
            logging.debug("Download finished for %s with integrity status: %s", it.name, current_status)
        else:
            self.table_dl.item(it.row, 4).setText('Completado')
            logging.debug("Download finished for %s: ok=%s, msg=%s", it.name, ok, msg)

    def _start_extraction(
        self,
        item: DownloadItem,
        archive_path: str,
        dest_dir: str,
        *,
        delete_archive: bool = False,
        success_status: str = 'Extraído',
    ) -> None:
        """Lanza la extracción del archivo asociado a ``item`` en segundo plano."""

        if not os.path.exists(archive_path):
            logging.warning("Archivo para extraer no encontrado: %s", archive_path)
            if item.row is not None and 0 <= item.row < self.table_dl.rowCount():
                self.table_dl.item(item.row, 4).setText('Error: archivo no encontrado para extraer')
            return

        if item.row is None or item.row < 0 or item.row >= self.table_dl.rowCount():
            logging.debug("Extraction requested for %s but row is invalid", item.name)
            return

        prog: QProgressBar = self.table_dl.cellWidget(item.row, 5)  # type: ignore
        prog.setRange(0, 100)
        prog.setValue(0)
        prog.setStyleSheet('QProgressBar::chunk { background-color: #4caf50; }')
        self.table_dl.item(item.row, 6).setText('-')
        self.table_dl.item(item.row, 7).setText('-')

        task = ExtractionTask(archive_path, dest_dir)
        item.extract_task = task

        task.signals.progress.connect(
            lambda done, total, _speed, _eta, status, it=item: self._update_progress(it, done, total, 0.0, 0.0, status)
        )
        task.signals.finished_ok.connect(
            lambda _res, it=item, arc=archive_path, delete=delete_archive, st=success_status: self._on_extraction_finished(
                it, arc, delete, st
            )
        )
        task.signals.failed.connect(
            lambda message, it=item, arc=archive_path: self._on_extraction_failed(it, message, arc)
        )
        self.pool.start(task)

    def _on_extraction_finished(
        self,
        item: DownloadItem,
        archive_path: str,
        delete_archive: bool,
        success_status: str,
    ) -> None:
        """Actualiza la interfaz cuando la extracción finaliza correctamente."""

        item.extract_task = None
        if item.row is not None and 0 <= item.row < self.table_dl.rowCount():
            self.table_dl.item(item.row, 4).setText(success_status)
            prog: QProgressBar = self.table_dl.cellWidget(item.row, 5)  # type: ignore
            prog.setStyleSheet('')
            prog.setValue(100)
            self.table_dl.item(item.row, 6).setText('-')
            self.table_dl.item(item.row, 7).setText('-')

        if delete_archive and os.path.exists(archive_path):
            try:
                os.remove(archive_path)
            except Exception:
                logging.exception("Error deleting archive %s", archive_path)

    def _on_extraction_failed(self, item: DownloadItem, message: str, archive_path: str) -> None:
        """Muestra el error en la tabla cuando la extracción falla."""

        item.extract_task = None
        logging.error("Extraction failed for %s: %s", item.name, message)
        if item.row is not None and 0 <= item.row < self.table_dl.rowCount():
            self.table_dl.item(item.row, 4).setText(f"Error extracción: {message}")
            prog: QProgressBar = self.table_dl.cellWidget(item.row, 5)  # type: ignore
            prog.setStyleSheet('')
            self.table_dl.item(item.row, 6).setText('-')
            self.table_dl.item(item.row, 7).setText('-')

        if getattr(item, 'category', '') == 'emulator':
            QMessageBox.warning(
                self,
                'Emuladores',
                f"No se pudo descomprimir {os.path.basename(archive_path)}.\n{message}",
            )

    def _cancel_item(self, it: DownloadItem) -> None:
        """
        Maneja la cancelación de un elemento de la cola. Si el usuario tiene
        activada la opción de no confirmar, se cancela directamente. De lo
        contrario se muestra un cuadro de diálogo preguntando si desea
        cancelar con un checkbox para recordar la elección.
        """
        # Si ya se ha solicitado no confirmar, cancelar sin preguntar
        logging.debug("Attempting to cancel download: %s", it.name)
        if self.no_confirm_cancel:
            self.manager.cancel(it)
            if it.row is not None and 0 <= it.row < self.table_dl.rowCount():
                self.table_dl.item(it.row, 4).setText("Cancelado")
            return
        # Mostrar diálogo de confirmación
        msg_box = QMessageBox(self)
        msg_box.setIcon(QMessageBox.Icon.Question)
        msg_box.setWindowTitle("Cancelar descarga")
        msg_box.setText("¿Seguro que quieres cancelar la descarga?")
        # Añadir checkbox para no volver a preguntar
        chk = QCheckBox("No volver a preguntar")
        msg_box.setCheckBox(chk)
        msg_box.setStandardButtons(QMessageBox.StandardButton.Yes | QMessageBox.StandardButton.No)
        msg_box.setDefaultButton(QMessageBox.StandardButton.No)
        res = msg_box.exec()
        if res == QMessageBox.StandardButton.Yes:
            # Actualizar preferencia si el usuario marcó no preguntar
            if chk.isChecked():
                self.no_confirm_cancel = True
            # Cancelar la descarga
            self.manager.cancel(it)
            if it.row is not None and 0 <= it.row < self.table_dl.rowCount():
                self.table_dl.item(it.row, 4).setText("Cancelado")
        # Guardar preferencia de cancelación
        self._save_config()

    def _open_item_location(self, it: DownloadItem) -> None:
        """Abre la carpeta que contiene el archivo descargado o en descarga."""
        # Construir la ruta final (sin extensión parcial)
        dest_dir = it.dest_dir
        # Intentar obtener el nombre original sin sanitizar
        filename = safe_filename(it.name)
        final_path = os.path.join(dest_dir, filename)
        # Si existe un archivo parcial, se abrirá la carpeta de destino igualmente
        dir_path = os.path.dirname(final_path)
        if not os.path.isdir(dir_path):
            dir_path = dest_dir
        logging.debug("Opening location for %s: %s", it.name, dir_path)
        QDesktopServices.openUrl(QUrl.fromLocalFile(dir_path))

    def _remove_item_files(self, it: DownloadItem) -> None:
        """Elimina el archivo final y el parcial para un item de descarga."""
        try:
            dest_dir = os.path.expanduser(it.dest_dir)
            filename = safe_filename(it.name)
            final_path = os.path.join(dest_dir, filename)
            part_path = final_path + '.part'
            for path in (final_path, part_path):
                if os.path.exists(path):
                    os.remove(path)
            logging.debug("Deleted files for %s", it.name)
        except Exception:
            logging.exception("Error deleting files for %s", it.name)

    def _delete_single_item(self, it: DownloadItem) -> None:
        """
        Elimina un único elemento de la tabla de descargas y de la cola. Se
        muestra un cuadro de diálogo para confirmar la operación y opcionalmente
        borrar el fichero descargado.
        """
        logging.debug(
            "Requesting deletion for single download: %s (row=%s, dest=%s, has_task=%s)",
            it.name,
            it.row,
            it.dest_dir,
            it.task is not None,
        )
        # Dialogo de confirmación
        msg_box = QMessageBox(self)
        msg_box.setIcon(QMessageBox.Icon.Warning)
        msg_box.setWindowTitle("Eliminar descarga")
        msg_box.setText("¿Seguro que quieres eliminar esta descarga?")
        chk_del_file = QCheckBox("También eliminar el fichero (si existe)")
        msg_box.setCheckBox(chk_del_file)
        msg_box.setStandardButtons(QMessageBox.StandardButton.Yes | QMessageBox.StandardButton.No)
        msg_box.setDefaultButton(QMessageBox.StandardButton.No)
        res = msg_box.exec()
        if res != QMessageBox.StandardButton.Yes:
            logging.debug("Deletion canceled by user for %s", it.name)
            return
        # Cancelar cualquier descarga en curso y quitar de la cola
        logging.debug("Deleting item: %s. Delete file: %s", it.name, chk_del_file.isChecked())
        # Cancelar y desconectar señales para evitar actualizaciones concurrentes
        try:
            self.manager.remove(it)
            logging.debug("Removed item from manager: %s", it.name)
        except Exception:
            logging.exception("Error removing item from manager: %s", it.name)
        had_task = it.task is not None
        # Desconectar señales del task para evitar actualizaciones después de eliminar
        if it.task is not None:
            try:
                it.task.signals.progress.disconnect()
            except Exception:
                logging.exception(
                    "Error disconnecting progress signal for %s", it.name
                )
            try:
                it.task.signals.finished_ok.disconnect()
            except Exception:
                logging.exception(
                    "Error disconnecting finished_ok signal for %s", it.name
                )
            try:
                it.task.signals.failed.disconnect()
            except Exception:
                logging.exception("Error disconnecting failed signal for %s", it.name)
            # Liberar referencia a la tarea
            it.task = None
        if it.extract_task is not None:
            try:
                it.extract_task.signals.progress.disconnect()
            except Exception:
                logging.exception("Error disconnecting extraction progress for %s", it.name)
            try:
                it.extract_task.signals.finished_ok.disconnect()
            except Exception:
                logging.exception("Error disconnecting extraction finished for %s", it.name)
            try:
                it.extract_task.signals.failed.disconnect()
            except Exception:
                logging.exception("Error disconnecting extraction failed for %s", it.name)
            it.extract_task = None
        # Eliminar fila de la tabla
        if it.row is not None:
            row = it.row
            logging.debug("Removing table row %s for %s", row, it.name)
            try:
                self.table_dl.removeRow(row)
            except Exception:
                logging.exception("Error removing row %s for %s", row, it.name)
            # Actualizar las filas de los items restantes
            for other in self.items:
                if other.row is not None and other.row > row:
                    other.row -= 1
            # Marcar la fila del item eliminado como None para evitar actualizaciones posteriores
            it.row = None
        # Quitar de la lista de items
        if it in self.items:
            self.items.remove(it)
            logging.debug("Removed %s from internal items list", it.name)
        # Eliminar archivos si procede
        if chk_del_file.isChecked():
            if had_task:
                QTimer.singleShot(500, lambda it=it: self._remove_item_files(it))
            else:
                self._remove_item_files(it)
        # Guardar sesión después de eliminar
        logging.debug("Saving session after deleting %s", it.name)
        self._save_session_silent()
        logging.debug("Session saved after deleting %s", it.name)

    def _delete_selected_items(self) -> None:
        """Elimina todas las filas seleccionadas en la tabla de descargas."""
        # Obtener índices de filas seleccionadas
        selected_rows = sorted([idx.row() for idx in self.table_dl.selectionModel().selectedRows()])
        logging.debug("Rows selected for deletion: %s", selected_rows)
        if not selected_rows:
            logging.debug("No rows selected for deletion")
            return
        # Mapear filas a DownloadItem
        items_to_delete: List[DownloadItem] = []
        for it in list(self.items):
            if it.row in selected_rows:
                items_to_delete.append(it)
        if not items_to_delete:
            return
        logging.debug("Requesting deletion for %d selected downloads", len(items_to_delete))
        # Preguntar confirmación para múltiples elementos
        if len(items_to_delete) == 1:
            self._delete_single_item(items_to_delete[0])
            return
        msg_box = QMessageBox(self)
        msg_box.setIcon(QMessageBox.Icon.Warning)
        msg_box.setWindowTitle("Eliminar descargas")
        msg_box.setText("¿Seguro que quieres eliminar las descargas seleccionadas?")
        chk_del_file = QCheckBox("También eliminar los ficheros (si existen)")
        msg_box.setCheckBox(chk_del_file)
        msg_box.setStandardButtons(QMessageBox.StandardButton.Yes | QMessageBox.StandardButton.No)
        msg_box.setDefaultButton(QMessageBox.StandardButton.No)
        res = msg_box.exec()
        if res != QMessageBox.StandardButton.Yes:
            logging.debug("Batch deletion canceled by user")
            return
        # Eliminar cada item
        # Procesar de mayor a menor índice para evitar problemas al actualizar filas
        for it in sorted(items_to_delete, key=lambda x: x.row if x.row is not None else -1, reverse=True):
            logging.debug("Deleting item in batch: %s", it.name)
            # Cancelar y remover de la cola
            try:
                self.manager.remove(it)
            except Exception:
                logging.exception("Error removing %s from manager during batch delete", it.name)
            had_task = it.task is not None
            # Desconectar señales del task para evitar actualizaciones tras la eliminación
            if it.task is not None:
                try:
                    it.task.signals.progress.disconnect()
                except Exception:
                    logging.exception("Error disconnecting progress signal for %s", it.name)
                try:
                    it.task.signals.finished_ok.disconnect()
                except Exception:
                    logging.exception("Error disconnecting finished_ok signal for %s", it.name)
                try:
                    it.task.signals.failed.disconnect()
                except Exception:
                    logging.exception("Error disconnecting failed signal for %s", it.name)
                it.task = None
            if it.extract_task is not None:
                try:
                    it.extract_task.signals.progress.disconnect()
                except Exception:
                    logging.exception("Error disconnecting extraction progress for %s", it.name)
                try:
                    it.extract_task.signals.finished_ok.disconnect()
                except Exception:
                    logging.exception("Error disconnecting extraction finished for %s", it.name)
                try:
                    it.extract_task.signals.failed.disconnect()
                except Exception:
                    logging.exception("Error disconnecting extraction failed for %s", it.name)
                it.extract_task = None
            # Eliminar fila de la tabla y ajustar índices
            if it.row is not None:
                row_index = it.row
                logging.debug("Removing table row %s for %s", row_index, it.name)
                try:
                    self.table_dl.removeRow(row_index)
                except Exception:
                    logging.exception("Error removing row %s for %s", row_index, it.name)
                # Actualizar filas de items restantes
                for other in self.items:
                    if other.row is not None and other.row > row_index:
                        other.row -= 1
                # Marcar la fila del item eliminado como None para evitar actualizaciones posteriores
                it.row = None
            # Quitar de la lista de items
            if it in self.items:
                self.items.remove(it)
                logging.debug("Removed %s from internal items list", it.name)
            # Eliminar archivos si procede
            if chk_del_file.isChecked():
                if had_task:
                    QTimer.singleShot(500, lambda it=it: self._remove_item_files(it))
                else:
                    self._remove_item_files(it)
        # Guardar sesión tras eliminación múltiple
        logging.debug("Saving session after batch deletion of %d items", len(items_to_delete))
        self._save_session_silent()
        logging.debug("Session saved after batch deletion")

    def eventFilter(self, obj: QObject, event: QEvent) -> bool:
        """
        Intercepta eventos del teclado para la tabla de descargas. Si se
        presiona la tecla Suprimir (Delete) se eliminan las descargas
        seleccionadas.
        """
        if obj is self.table_dl and event.type() == QEvent.Type.KeyPress:
            from PyQt6.QtGui import QKeyEvent
            key_event = event  # type: QKeyEvent
            if key_event.key() == Qt.Key.Key_Delete:
                logging.debug("Delete key pressed on downloads table.")
                self._delete_selected_items()
                return True
        return super().eventFilter(obj, event)

    # --- Menú contextual para la tabla de descargas ---
    def _show_downloads_context_menu(self, pos) -> None:
        """
        Muestra un menú contextual al hacer clic derecho en la tabla de descargas.
        Las acciones se aplican a todas las filas seleccionadas (o a la fila clicada
        si no había selección previa).
        """
        try:
            # Determinar la fila bajo el cursor
            index = self.table_dl.indexAt(pos)
            # Si no hay filas seleccionadas o la fila bajo el cursor no está seleccionada,
            # seleccionar esa fila antes de mostrar el menú
            selected = self.table_dl.selectionModel().selectedRows()
            if not selected or (index.isValid() and index.row() not in [r.row() for r in selected]):
                if index.isValid():
                    self.table_dl.selectRow(index.row())
                    selected = [index]
            if not selected:
                return
            # Crear menú y acciones con iconos
            menu = QMenu(self)
            # Iconos estándar para las acciones
            style = self.style()
            act_pause = menu.addAction(style.standardIcon(QStyle.StandardPixmap.SP_MediaPause), "Pausar")
            act_resume = menu.addAction(style.standardIcon(QStyle.StandardPixmap.SP_MediaPlay), "Reanudar")
            act_cancel = menu.addAction(style.standardIcon(QStyle.StandardPixmap.SP_BrowserStop), "Cancelar")
            act_delete = menu.addAction(style.standardIcon(QStyle.StandardPixmap.SP_TrashIcon), "Eliminar")
            act_open = menu.addAction(style.standardIcon(QStyle.StandardPixmap.SP_DirOpenIcon), "Abrir ubicación")
            # Conectar señales
            act_pause.triggered.connect(self._pause_selected_downloads)
            act_resume.triggered.connect(self._resume_selected_downloads)
            act_cancel.triggered.connect(self._cancel_selected_downloads)
            act_delete.triggered.connect(self._delete_selected_items)
            act_open.triggered.connect(self._open_selected_locations)
            # Mostrar el menú
            global_pos = self.table_dl.viewport().mapToGlobal(pos)
            menu.exec(global_pos)
        except Exception:
            logging.exception("Error showing context menu")

    def _get_selected_download_items(self) -> List[DownloadItem]:
        """Devuelve una lista de DownloadItem para las filas actualmente seleccionadas."""
        selected_rows = [idx.row() for idx in self.table_dl.selectionModel().selectedRows()]
        items = []
        for it in list(self.items):
            if it.row in selected_rows:
                items.append(it)
        return items

    def _pause_selected_downloads(self) -> None:
        """Pausa todas las descargas seleccionadas."""
        try:
            items = self._get_selected_download_items()
            for it in items:
                self.manager.pause(it)
                # Actualizar estado
                if it.row is not None and 0 <= it.row < self.table_dl.rowCount():
                    self.table_dl.item(it.row, 4).setText("Pausado")
            logging.debug("Paused %d downloads", len(items))
        except Exception:
            logging.exception("Error pausing selected downloads")

    def _resume_selected_downloads(self) -> None:
        """Reanuda todas las descargas seleccionadas."""
        try:
            items = self._get_selected_download_items()
            for it in items:
                self.manager.resume(it)
                # Actualizar estado
                if it.row is not None and 0 <= it.row < self.table_dl.rowCount():
                    self.table_dl.item(it.row, 4).setText("Descargando")
            logging.debug("Resumed %d downloads", len(items))
        except Exception:
            logging.exception("Error resuming selected downloads")

    def _cancel_selected_downloads(self) -> None:
        """
        Cancela todas las descargas seleccionadas. Si está habilitada la
        preferencia de no confirmar, se cancela directamente. En caso contrario
        se muestra una confirmación única para todas las descargas.
        """
        try:
            items = self._get_selected_download_items()
            if not items:
                return
            # Si no se confirma la cancelación, cancelar todas directamente
            if self.no_confirm_cancel:
                for it in items:
                    self.manager.cancel(it)
                    if it.row is not None and 0 <= it.row < self.table_dl.rowCount():
                        self.table_dl.item(it.row, 4).setText("Cancelado")
                logging.debug("Cancelled %d downloads without confirmation", len(items))
                return
            # Mostrar diálogo de confirmación para múltiples descargas
            msg_box = QMessageBox(self)
            msg_box.setIcon(QMessageBox.Icon.Question)
            msg_box.setWindowTitle("Cancelar descargas")
            if len(items) == 1:
                msg_box.setText("¿Seguro que quieres cancelar la descarga seleccionada?")
            else:
                msg_box.setText("¿Seguro que quieres cancelar las descargas seleccionadas?")
            chk = QCheckBox("No volver a preguntar")
            msg_box.setCheckBox(chk)
            msg_box.setStandardButtons(QMessageBox.StandardButton.Yes | QMessageBox.StandardButton.No)
            msg_box.setDefaultButton(QMessageBox.StandardButton.No)
            res = msg_box.exec()
            if res == QMessageBox.StandardButton.Yes:
                if chk.isChecked():
                    self.no_confirm_cancel = True
                for it in items:
                    self.manager.cancel(it)
                    if it.row is not None and 0 <= it.row < self.table_dl.rowCount():
                        self.table_dl.item(it.row, 4).setText("Cancelado")
                # Guardar preferencia
                self._save_config()
            else:
                logging.debug("User cancelled cancellation for %d downloads", len(items))
        except Exception:
            logging.exception("Error cancelling selected downloads")

    def _open_selected_locations(self) -> None:
        """Abre la carpeta de destino para todas las descargas seleccionadas."""
        try:
            items = self._get_selected_download_items()
            for it in items:
                self._open_item_location(it)
            logging.debug("Opened location for %d downloads", len(items))
        except Exception:
            logging.exception("Error opening locations for selected downloads")

    def _refresh_downloads_table(self) -> None:
        """Este slot se puede usar para actualizar contadores globales si fuera necesario."""
        pass

    def _check_background_downloads(self) -> None:
        """Cierra la aplicación cuando las descargas en segundo plano finalizan."""
        if self.background_downloads and not self.manager._active and not self.manager._queue:
            try:
                self._save_session_silent()
                self._save_config()
            except Exception:
                pass
            if self.tray_icon and self.tray_icon.isVisible():
                self.tray_icon.hide()
            QApplication.instance().quit()

    # --- Persistencia de sesión (Ajustes de descarga) ---
    def _session_path(self) -> str:
        """Devuelve la ruta del fichero de sesión dentro de ``sessions``."""

        if self.session_file:
            path = Path(self.session_file)
        else:
            path = self._session_storage_path(self.le_dir.text().strip() or None)
        path.parent.mkdir(parents=True, exist_ok=True)
        return str(path)

    def _save_session(self) -> None:
        """Guarda la sesión actual de descargas a disco."""
        data = []
        for it in self.items:
            entry = {
                "name": it.name,
                "url": it.url,
                "dest": it.dest_dir,
                "hash": it.expected_hash,
                "system": getattr(it, 'system_name', ''),
                "category": getattr(it, 'category', ''),
            }
            metadata = getattr(it, 'metadata', None)
            if isinstance(metadata, dict):
                entry["metadata"] = metadata
            data.append(entry)
        try:
            with open(self._session_path(), 'w', encoding='utf-8') as f:
                json.dump(data, f, ensure_ascii=False, indent=2)
            QMessageBox.information(self, 'Sesión', 'Sesión guardada')
        except Exception as e:
            QMessageBox.critical(self, 'Sesión', str(e))

    def _load_session(self) -> None:
        """Carga la sesión previamente guardada y restaura la cola de descargas."""
        try:
            path = self._session_path()
            if not os.path.exists(path):
                QMessageBox.information(self, 'Sesión', 'No hay sesión para cargar')
                return
            with open(path, 'r', encoding='utf-8') as f:
                data = json.load(f)
            for d in data:
                name = d.get('name'); url = d.get('url'); dest_dir = d.get('dest') or self.le_dir.text().strip()
                expected_hash = d.get('hash')
                system = d.get('system', '')
                category = d.get('category', '')
                metadata = d.get('metadata') if isinstance(d.get('metadata'), dict) else None
                if not (name and url and dest_dir):
                    continue
                it = DownloadItem(
                    name=name,
                    url=url,
                    dest_dir=dest_dir,
                    expected_hash=expected_hash,
                    system_name=system,
                    category=category,
                    metadata=metadata,
                )
                # Evitar duplicados
                if any(x.name == name for x in self.items):
                    continue
                final_path = os.path.join(dest_dir, it.name)
                part_path = final_path + '.part'
                dummy_row = {
                    'system_name': system,
                    'fmt': '',
                    'size': '',
                }
                if category == 'emulator':
                    dummy_row['fmt'] = 'Emulador'
                    if metadata:
                        dummy_row['display_name'] = metadata.get('emulator_name', name)
                elif category == 'emulator-extra':
                    folder_name = metadata.get('folder_name', 'Archivos extras') if metadata else 'Archivos extras'
                    dummy_row['fmt'] = folder_name
                    if metadata:
                        extra_label = metadata.get('extra_label', name)
                        emulator_name = metadata.get('emulator_name', '')
                        dummy_row['display_name'] = f"{emulator_name} — {extra_label}".strip(" —")
                if os.path.exists(final_path):
                    self._add_download_row(it, dummy_row, loaded=True)  # type: ignore[arg-type]
                    self.items.append(it)
                    if it.row is not None:
                        self.table_dl.item(it.row, 4).setText('Completado')
                        prog: QProgressBar = self.table_dl.cellWidget(it.row, 5)  # type: ignore
                        prog.setValue(100)
                elif os.path.exists(part_path):
                    self._add_download_row(it, dummy_row, loaded=False)  # type: ignore[arg-type]
                    self.items.append(it)
                    self.manager.add(it)
                    self._bind_item_signals(it)
                    self._bind_item_signals(it)
                else:
                    self._add_download_row(it, dummy_row, loaded=True)  # type: ignore[arg-type]
                    self.items.append(it)
                    if it.row is not None:
                        self.table_dl.item(it.row, 4).setText('Error: fichero no encontrado')
                        prog: QProgressBar = self.table_dl.cellWidget(it.row, 5)  # type: ignore
                        prog.setValue(0)
            QMessageBox.information(self, 'Sesión', 'Sesión cargada')
        except Exception as e:
            QMessageBox.critical(self, 'Sesión', str(e))

    # --- Carga/salva de sesión silenciosa (sin mensajes) ---
    def _save_session_silent(self) -> None:
        """Guarda la sesión actual de descargas en el fichero sin mostrar diálogos."""
        try:
            data = []
            for it in self.items:
                entry = {
                    "name": it.name,
                    "url": it.url,
                    "dest": it.dest_dir,
                    "hash": it.expected_hash,
                    "system": getattr(it, 'system_name', ''),
                    "category": getattr(it, 'category', ''),
                }
                metadata = getattr(it, 'metadata', None)
                if isinstance(metadata, dict):
                    entry["metadata"] = metadata
                data.append(entry)
            with open(self._session_path(), 'w', encoding='utf-8') as f:
                json.dump(data, f, ensure_ascii=False, indent=2)
        except Exception:
            pass

    def _load_session_silent(self) -> None:
        """Carga la sesión guardada sin mostrar mensajes (si existe)."""
        try:
            path = self._session_path()
            if not os.path.exists(path):
                return
            with open(path, 'r', encoding='utf-8') as f:
                data = json.load(f)
            for d in data:
                name = d.get('name'); url = d.get('url'); dest_dir = d.get('dest') or self.le_dir.text().strip()
                expected_hash = d.get('hash')
                system = d.get('system', '')
                category = d.get('category', '')
                metadata = d.get('metadata') if isinstance(d.get('metadata'), dict) else None
                if not (name and url and dest_dir):
                    continue
                it = DownloadItem(
                    name=name,
                    url=url,
                    dest_dir=dest_dir,
                    expected_hash=expected_hash,
                    system_name=system,
                    category=category,
                    metadata=metadata,
                )
                # Evitar duplicados
                if any(x.name == name for x in self.items):
                    continue
                final_path = os.path.join(dest_dir, it.name)
                part_path = final_path + '.part'
                dummy_row = {
                    'system_name': system,
                    'fmt': '',
                    'size': '',
                }
                if category == 'emulator':
                    dummy_row['fmt'] = 'Emulador'
                    if metadata:
                        dummy_row['display_name'] = metadata.get('emulator_name', name)
                elif category == 'emulator-extra':
                    folder_name = metadata.get('folder_name', 'Archivos extras') if metadata else 'Archivos extras'
                    dummy_row['fmt'] = folder_name
                    if metadata:
                        extra_label = metadata.get('extra_label', name)
                        emulator_name = metadata.get('emulator_name', '')
                        dummy_row['display_name'] = f"{emulator_name} — {extra_label}".strip(" —")
                if os.path.exists(final_path):
                    self._add_download_row(it, dummy_row, loaded=True)  # type: ignore[arg-type]
                    self.items.append(it)
                    if it.row is not None:
                        self.table_dl.item(it.row, 4).setText('Completado')
                        prog: QProgressBar = self.table_dl.cellWidget(it.row, 5)  # type: ignore
                        prog.setValue(100)
                elif os.path.exists(part_path):
                    self._add_download_row(it, dummy_row, loaded=False)  # type: ignore[arg-type]
                    self.items.append(it)
                    self.manager.add(it)
                else:
                    self._add_download_row(it, dummy_row, loaded=True)  # type: ignore[arg-type]
                    self.items.append(it)
                    if it.row is not None:
                        self.table_dl.item(it.row, 4).setText('Error: fichero no encontrado')
                        prog: QProgressBar = self.table_dl.cellWidget(it.row, 5)  # type: ignore
                        prog.setValue(0)
        except Exception:
            pass

    # --- Guardar/cargar configuración y cesta ---
    def _save_config(self) -> None:
        """Guarda la configuración de la aplicación en ``config/settings.json``."""

        try:
            basket_data = []
            for rom_id, item in self.basket_items.items():
                basket_data.append({
                    'rom_id': rom_id,
                    'selected_server': item.get('selected_server', 0),
                    'selected_format': item.get('selected_format', 0),
                    'selected_lang': item.get('selected_lang', 0),
                })

            payload = {
                'db_path': self.le_db.text().strip(),
                'download_dir': self.le_dir.text().strip(),
                'concurrency': self.spin_conc.value(),
                'chk_extract_after': self.chk_extract_after.isChecked(),
                'chk_delete_after': self.chk_delete_after.isChecked(),
                'chk_create_sys_dirs': self.chk_create_sys_dirs.isChecked(),
                'emulator_dir': self.le_emulator_dir.text().strip(),
                'emulator_delete_archive': self.chk_emulator_delete.isChecked(),
                'basket_items': basket_data,
                'no_confirm_cancel': self.no_confirm_cancel,
                'hide_server_warning': self.hide_server_warning,
                'session_file': self.session_file,
            }

            path = self._config_file_path()
            path.parent.mkdir(parents=True, exist_ok=True)
            with path.open('w', encoding='utf-8') as fh:
                json.dump(payload, fh, ensure_ascii=False, indent=2)
        except Exception:
            logging.exception('Failed to save configuration', exc_info=True)

    def _load_config(self) -> None:
        """Carga la configuración desde ``config/settings.json``."""

        try:
            data: dict = {}
            path = self._config_file_path()
            if path.exists():
                with path.open('r', encoding='utf-8') as fh:
                    data = json.load(fh)

            db_path = str(data.get('db_path', '') or '')
            download_dir = str(data.get('download_dir', '') or '')
            conc = int(data.get('concurrency', 3) or 3)
            chk_extract = bool(data.get('chk_extract_after', False))
            chk_del = bool(data.get('chk_delete_after', False))
            chk_sys = bool(data.get('chk_create_sys_dirs', False))
            emulator_dir = str(data.get('emulator_dir', '') or '')
            emulator_delete = bool(data.get('emulator_delete_archive', False))

            self.le_db.setText(db_path)
            self.le_dir.setText(download_dir)
            self.spin_conc.setValue(conc)
            self.chk_extract_after.setChecked(chk_extract)
            self.chk_delete_after.setChecked(chk_del)
            self.chk_delete_after.setEnabled(chk_extract)
            self.chk_create_sys_dirs.setChecked(chk_sys)
            self.le_emulator_dir.setText(emulator_dir)
            self.chk_emulator_delete.setChecked(emulator_delete)

            session_file = data.get('session_file')
            if isinstance(session_file, str) and session_file.strip():
                self.session_file = session_file
            else:
                self.session_file = str(self._session_storage_path(download_dir))

            basket_data = data.get('basket_items', [])
            if isinstance(basket_data, str):
                self._saved_basket_json = basket_data
            elif isinstance(basket_data, list):
                self._saved_basket_json = json.dumps(basket_data)
            else:
                self._saved_basket_json = ''

            self.no_confirm_cancel = bool(data.get('no_confirm_cancel', False))
            self.hide_server_warning = bool(data.get('hide_server_warning', False))
        except Exception:
            logging.exception('Failed to load configuration', exc_info=True)
            self._saved_basket_json = ''

    def _load_basket_from_saved(self) -> None:
        """Restaura la cesta guardada a partir del JSON almacenado en configuración."""
        try:
            if not self._saved_basket_json:
                return
            data = json.loads(self._saved_basket_json)
            # data es una lista de dicts con rom_id, selected_format, selected_lang
            for d in data:
                rom_id = d.get('rom_id')
                if rom_id is None:
                    continue
                try:
                    rom_id_int = int(rom_id)
                    links = self.db.get_links_by_rom(rom_id_int)
                except Exception:
                    continue
                if not links:
                    continue
                # Construir estructura de grupo similar a la búsqueda
                group_rows = links
                group = {
                    'name': links[0]['rom_name'],
                    'rows': group_rows,
                    'system_name': links[0].get('system_name', '')
                }
                # Servidores únicos
                servers = sorted(set((row['server'] or '') for row in group_rows))
                formats_by_server: dict[str, List[str]] = {}
                for srv in servers:
                    fmts = sorted(set((row['fmt'] or '') for row in group_rows if (row['server'] or '') == srv))
                    formats_by_server[srv] = fmts
                langs_by_server_format: dict[tuple[str, str], List[str]] = {}
                for r in group_rows:
                    srv = r['server'] or ''
                    fmt_val = r['fmt'] or ''
                    key = (srv, fmt_val)
                    lang_str = r['langs'] or ''
                    lang_str = ','.join([x.strip() for x in lang_str.split(',') if x.strip()]) or ''
                    lst = langs_by_server_format.setdefault(key, [])
                    if lang_str not in lst:
                        lst.append(lang_str)
                for key in langs_by_server_format:
                    lst = langs_by_server_format[key]
                    lst.sort()
                    langs_by_server_format[key] = lst
                link_lookup: dict[tuple[str, str, str], sqlite3.Row] = {}
                for r in group_rows:
                    srv = r['server'] or ''
                    fmt_val = r['fmt'] or ''
                    lang_str = r['langs'] or ''
                    lang_str = ','.join([x.strip() for x in lang_str.split(',') if x.strip()]) or ''
                    link_lookup[(srv, fmt_val, lang_str)] = r
                group['servers'] = servers
                group['formats_by_server'] = formats_by_server
                group['langs_by_server_format'] = langs_by_server_format
                group['link_lookup'] = link_lookup
                group['selected_server'] = self._default_server_index(servers)
                group['selected_format'] = 0
                group['selected_lang'] = 0
                # Ajustar índices guardados
                sel_srv = d.get('selected_server', group['selected_server'])
                sel_fmt = d.get('selected_format', 0)
                sel_lang = d.get('selected_lang', 0)
                # Validar índices
                if sel_srv is None or sel_srv >= len(servers) or sel_srv < 0:
                    sel_srv = group['selected_server']
                server_name = servers[sel_srv] if servers else ''
                fmt_list = formats_by_server.get(server_name, [])
                if sel_fmt is None or sel_fmt >= len(fmt_list) or sel_fmt < 0:
                    sel_fmt = 0
                fmt_name = fmt_list[sel_fmt] if fmt_list else ''
                lang_list = langs_by_server_format.get((server_name, fmt_name), [])
                if sel_lang is None or sel_lang >= len(lang_list) or sel_lang < 0:
                    sel_lang = 0
                # Guardar item en cesta
                self.basket_items[rom_id] = {
                    'name': group['name'],
                    'group': group,
                    'selected_server': sel_srv,
                    'selected_format': sel_fmt,
                    'selected_lang': sel_lang,
                }
            self._refresh_basket_table()
        except Exception:
            pass

    # --- Construcción de la pestaña Cesta ---
    def _build_basket_tab(self) -> None:
        """Crea la interfaz de la pestaña de cesta de descargas."""
        lay = QVBoxLayout(self.tab_basket)
        self.table_basket = QTableWidget(0, 4)
        self.table_basket.setHorizontalHeaderLabels(["ROM", "Formato", "Idioma", "Acciones"])
        self.table_basket.horizontalHeader().setSectionResizeMode(QHeaderView.ResizeMode.Stretch)
        lay.addWidget(self.table_basket)

    def _refresh_basket_table(self) -> None:
        """
        Actualiza la tabla de la cesta para reflejar las ROMs agrupadas y sus
        opciones. Cada entrada dispone de combinaciones de servidor, formato e
        idioma para seleccionar la variante que se descargará.
        """
        self.table_basket.setRowCount(0)
        # Cada entrada en basket_items crea una fila
        for rom_id, item in self.basket_items.items():
            row = self.table_basket.rowCount()
            self.table_basket.insertRow(row)
            # Columna 0: nombre de la ROM (guardar rom_id en UserRole)
            rom_item = QTableWidgetItem(item['name'])
            rom_item.setData(Qt.ItemDataRole.UserRole, rom_id)
            self.table_basket.setItem(row, 0, rom_item)
            # Columna 1: sistema
            sys_item = QTableWidgetItem(item['group'].get('system_name', '') or '')
            self.table_basket.setItem(row, 1, sys_item)
            # Columna 2: selector de servidor
            combo_srv = QComboBox()
            for srv in item['group']['servers']:
                combo_srv.addItem(srv or "")
            srv_idx = item.get('selected_server', 0)
            if srv_idx is not None and srv_idx < combo_srv.count():
                combo_srv.setCurrentIndex(srv_idx)
            combo_srv.setProperty('row_idx', row)
            combo_srv.setProperty('rom_id', rom_id)
            combo_srv.currentIndexChanged.connect(self._basket_server_changed)
            self.table_basket.setCellWidget(row, 2, combo_srv)
            # Columna 3: selector de formato (depende del servidor)
            combo_fmt = QComboBox()
            # Obtener el servidor actualmente seleccionado
            srv_name = item['group']['servers'][srv_idx] if item['group']['servers'] else ""
            fmt_list = item['group']['formats_by_server'].get(srv_name, [])
            for fmt in fmt_list:
                combo_fmt.addItem(fmt or "")
            fmt_idx = item.get('selected_format', 0)
            if fmt_idx is not None and fmt_idx < combo_fmt.count():
                combo_fmt.setCurrentIndex(fmt_idx)
            combo_fmt.setProperty('row_idx', row)
            combo_fmt.setProperty('rom_id', rom_id)
            combo_fmt.currentIndexChanged.connect(self._basket_format_changed)
            self.table_basket.setCellWidget(row, 3, combo_fmt)
            # Columna 4: selector de idiomas (depende de servidor y formato)
            combo_lang = QComboBox()
            fmt_name = fmt_list[fmt_idx] if fmt_list and fmt_idx < len(fmt_list) else ""
            lang_list = item['group']['langs_by_server_format'].get((srv_name, fmt_name), [])
            for lang_str in lang_list:
                combo_lang.addItem(lang_str or "")
            lang_idx = item.get('selected_lang', 0)
            if lang_idx is not None and lang_idx < combo_lang.count():
                combo_lang.setCurrentIndex(lang_idx)
            combo_lang.setProperty('row_idx', row)
            combo_lang.setProperty('rom_id', rom_id)
            combo_lang.currentIndexChanged.connect(self._basket_language_changed)
            self.table_basket.setCellWidget(row, 4, combo_lang)
            # Columna 5: botones de acción (Añadir, Eliminar)
            w = QWidget(); h = QHBoxLayout(w); h.setContentsMargins(0, 0, 0, 0)
            btn_add = QPushButton("Añadir")
            btn_remove = QPushButton("Eliminar")
            btn_add.setProperty('row_idx', row)
            btn_add.setProperty('rom_id', rom_id)
            btn_remove.setProperty('row_idx', row)
            btn_remove.setProperty('rom_id', rom_id)
            btn_add.clicked.connect(self._basket_add_to_downloads)
            btn_remove.clicked.connect(self._basket_remove_item)
            h.addWidget(btn_add); h.addWidget(btn_remove)
            self.table_basket.setCellWidget(row, 5, w)

    # --- Resultados agrupados ---
    def _display_grouped_results(self) -> None:
        """
        Población de la tabla de resultados agrupados según los datos en
        ``self.search_groups``. Cada fila representa una ROM y dispone de
        desplegables para servidor, formato e idioma, así como un botón para
        añadirla a la cesta.
        """
        logging.debug("Displaying grouped results for %d ROMs.", len(self.search_groups))
        # Limpiar la tabla
        self.table_results.setRowCount(0)
        # Ordenar por nombre de ROM para presentación consistente
        for rom_id in sorted(self.search_groups.keys(), key=lambda x: self.search_groups[x]["name"].lower()):
            group = self.search_groups[rom_id]
            row = self.table_results.rowCount()
            self.table_results.insertRow(row)
            # Columna 0: nombre de la ROM
            rom_item = QTableWidgetItem(group["name"])
            rom_item.setData(Qt.ItemDataRole.UserRole, rom_id)
            self.table_results.setItem(row, 0, rom_item)
            # Columna 1: sistema
            sys_item = QTableWidgetItem(group.get("system_name", "") or "")
            self.table_results.setItem(row, 1, sys_item)
            # Columna 2: selector de servidor
            combo_srv = QComboBox()
            for srv in group["servers"]:
                combo_srv.addItem(srv or "")
            # Selección actual
            combo_srv.setCurrentIndex(group.get("selected_server", 0))
            combo_srv.setProperty('rom_id', rom_id)
            combo_srv.setProperty('row_idx', row)
            combo_srv.currentIndexChanged.connect(self._group_server_changed)
            self.table_results.setCellWidget(row, 2, combo_srv)
            # Columna 3: selector de formato (depende del servidor)
            combo_fmt = QComboBox()
            srv_sel_index = group.get("selected_server", 0)
            srv_name = group["servers"][srv_sel_index] if group["servers"] else ""
            fmt_list = group["formats_by_server"].get(srv_name, [])
            for fmt in fmt_list:
                combo_fmt.addItem(fmt or "")
            combo_fmt.setCurrentIndex(group.get("selected_format", 0) if fmt_list else 0)
            combo_fmt.setProperty('rom_id', rom_id)
            combo_fmt.setProperty('row_idx', row)
            combo_fmt.currentIndexChanged.connect(self._group_format_changed)
            self.table_results.setCellWidget(row, 3, combo_fmt)
            # Columna 4: selector de idiomas (depende de servidor y formato)
            combo_lang = QComboBox()
            fmt_sel_index = group.get("selected_format", 0)
            fmt_name = fmt_list[fmt_sel_index] if fmt_list and fmt_sel_index < len(fmt_list) else ""
            lang_list = group["langs_by_server_format"].get((srv_name, fmt_name), [])
            for lang_str in lang_list:
                combo_lang.addItem(lang_str or "")
            combo_lang.setCurrentIndex(group.get("selected_lang", 0) if lang_list else 0)
            combo_lang.setProperty('rom_id', rom_id)
            combo_lang.setProperty('row_idx', row)
            combo_lang.currentIndexChanged.connect(self._group_language_changed)
            self.table_results.setCellWidget(row, 4, combo_lang)
            # Columna 5: botón para añadir a la cesta
            btn_add = QPushButton("Añadir")
            btn_add.setProperty('rom_id', rom_id)
            btn_add.setProperty('row_idx', row)
            btn_add.clicked.connect(self._add_group_to_basket)
            self.table_results.setCellWidget(row, 5, btn_add)

    # --- Manejadores de cambios en los combos de resultados ---
    def _group_server_changed(self, index: int) -> None:
        """
        Maneja el cambio de servidor en la tabla de resultados agrupados. Al
        cambiar el servidor se reinician el formato e idioma seleccionados y
        se actualizan los combos correspondientes en la fila.
        """
        combo = self.sender()
        if combo is None:
            return
        rom_id = combo.property('rom_id')
        row_idx = combo.property('row_idx')
        if rom_id is None or row_idx is None:
            return
        group = self.search_groups.get(rom_id)
        if not group:
            return
        group['selected_server'] = combo.currentIndex()
        group['selected_format'] = 0
        group['selected_lang'] = 0
        # Actualizar combos de formato e idioma en la fila
        row_idx = int(row_idx)
        # Formato
        srv_name = group['servers'][group['selected_server']] if group['servers'] else ""
        fmt_combo: QComboBox = self.table_results.cellWidget(row_idx, 3)  # type: ignore
        fmt_combo.blockSignals(True)
        fmt_combo.clear()
        fmt_list = group['formats_by_server'].get(srv_name, [])
        for fmt in fmt_list:
            fmt_combo.addItem(fmt or "")
        fmt_combo.setCurrentIndex(0 if fmt_list else 0)
        fmt_combo.blockSignals(False)
        # Idiomas
        lang_combo: QComboBox = self.table_results.cellWidget(row_idx, 4)  # type: ignore
        lang_combo.blockSignals(True)
        lang_combo.clear()
        fmt_name = fmt_list[0] if fmt_list else ""
        lang_list = group['langs_by_server_format'].get((srv_name, fmt_name), [])
        for lang_str in lang_list:
            lang_combo.addItem(lang_str or "")
        lang_combo.setCurrentIndex(0 if lang_list else 0)
        lang_combo.blockSignals(False)

    def _group_format_changed(self, index: int) -> None:
        """
        Maneja el cambio de formato en la tabla de resultados agrupados. Al
        cambiar el formato se reinicia el idioma seleccionado y se actualiza
        el combo de idiomas.
        """
        combo = self.sender()
        if combo is None:
            return
        rom_id = combo.property('rom_id')
        row_idx = combo.property('row_idx')
        if rom_id is None or row_idx is None:
            return
        group = self.search_groups.get(rom_id)
        if not group:
            return
        # Actualizar índice de formato seleccionado
        group['selected_format'] = combo.currentIndex()
        group['selected_lang'] = 0
        # Obtener servidor actualmente seleccionado
        srv_idx = group.get('selected_server', 0)
        srv_name = group['servers'][srv_idx] if group['servers'] else ""
        fmt_list = group['formats_by_server'].get(srv_name, [])
        fmt_name = fmt_list[combo.currentIndex()] if fmt_list and combo.currentIndex() < len(fmt_list) else ""
        # Actualizar combo de idiomas
        row_idx = int(row_idx)
        lang_combo: QComboBox = self.table_results.cellWidget(row_idx, 4)  # type: ignore
        lang_combo.blockSignals(True)
        lang_combo.clear()
        lang_list = group['langs_by_server_format'].get((srv_name, fmt_name), [])
        for lang_str in lang_list:
            lang_combo.addItem(lang_str or "")
        lang_combo.setCurrentIndex(0 if lang_list else 0)
        lang_combo.blockSignals(False)

    def _group_language_changed(self, index: int) -> None:
        """
        Guarda la selección de idioma cuando cambia en la tabla de resultados agrupados.
        """
        combo = self.sender()
        if combo is None:
            return
        rom_id = combo.property('rom_id')
        if rom_id is None:
            return
        group = self.search_groups.get(rom_id)
        if not group:
            return
        group['selected_lang'] = combo.currentIndex()

    def _add_group_to_basket(self) -> None:
        """
        Añade la selección actual de una ROM desde la tabla de resultados a la
        cesta. Se basa en la combinación de servidor, formato e idioma
        seleccionados en la fila correspondiente.
        """
        btn = self.sender()
        if btn is None:
            return
        rom_id = btn.property('rom_id')
        if rom_id is None:
            return
        group = self.search_groups.get(rom_id)
        if not group:
            return
        # Obtener selección
        srv_idx = group.get('selected_server', 0)
        srv_name = group['servers'][srv_idx] if group['servers'] else ""
        fmt_idx = group.get('selected_format', 0)
        fmt_list = group['formats_by_server'].get(srv_name, [])
        fmt_name = fmt_list[fmt_idx] if fmt_list and fmt_idx < len(fmt_list) else ""
        lang_idx = group.get('selected_lang', 0)
        lang_list = group['langs_by_server_format'].get((srv_name, fmt_name), [])
        lang_name = lang_list[lang_idx] if lang_list and lang_idx < len(lang_list) else ""
        # Crear/actualizar entrada en la cesta
        self.basket_items[rom_id] = {
            'name': group['name'],
            'group': group,
            'selected_server': srv_idx,
            'selected_format': fmt_idx,
            'selected_lang': lang_idx,
        }
        logging.debug("Added ROM %s to basket with server=%s, fmt=%s, lang=%s", group['name'], srv_name, fmt_name, lang_name)
        # Refrescar la tabla de la cesta
        self._refresh_basket_table()

    def _basket_server_changed(self, index: int) -> None:
        """
        Cuando se cambia el servidor en la cesta, reinicia las selecciones de
        formato e idioma y actualiza la tabla.
        """
        combo = self.sender()
        if combo is None:
            return
        row = combo.property('row_idx')
        rom_id = combo.property('rom_id')
        if rom_id is None:
            return
        # Actualizar el índice de servidor en el item de la cesta
        item = self.basket_items.get(rom_id)
        if not item:
            return
        item['selected_server'] = combo.currentIndex()
        # Reiniciar formato e idioma
        item['selected_format'] = 0
        item['selected_lang'] = 0
        # Refrescar la tabla completa para actualizar los combos
        self._refresh_basket_table()

    def _basket_format_changed(self, index: int) -> None:
        """
        Actualiza la lista de idiomas cuando cambia el formato seleccionado en
        la cesta. Reinicia el idioma y refresca la tabla.
        """
        combo = self.sender()
        if combo is None:
            return
        row = combo.property('row_idx')
        rom_id = combo.property('rom_id')
        if rom_id is None:
            return
        item = self.basket_items.get(rom_id)
        if not item:
            return
        item['selected_format'] = combo.currentIndex()
        item['selected_lang'] = 0
        # Refrescar la tabla para actualizar combo de idiomas
        self._refresh_basket_table()

    def _basket_language_changed(self, index: int) -> None:
        """
        Guarda la selección de idioma cuando cambia en la cesta.
        """
        combo = self.sender()
        if combo is None:
            return
        rom_id = combo.property('rom_id')
        if rom_id is None:
            return
        item = self.basket_items.get(rom_id)
        if not item:
            return
        item['selected_lang'] = combo.currentIndex()

    def _process_basket_item_to_downloads(self, rom_id: int, base_dir: str) -> None:
        """Convierte un elemento de la cesta en una descarga."""
        if rom_id not in self.basket_items:
            return
        item = self.basket_items[rom_id]
        group = item['group']
        srv_idx = item.get('selected_server', 0)
        srv_name = group['servers'][srv_idx] if group['servers'] else ""
        fmt_idx = item.get('selected_format', 0)
        fmt_list = group['formats_by_server'].get(srv_name, [])
        fmt_name = fmt_list[fmt_idx] if fmt_list and fmt_idx < len(fmt_list) else ""
        lang_idx = item.get('selected_lang', 0)
        lang_list = group['langs_by_server_format'].get((srv_name, fmt_name), [])
        lang_name = lang_list[lang_idx] if lang_list and lang_idx < len(lang_list) else ""
        row_data = group['link_lookup'].get((srv_name, fmt_name, lang_name))
        if not row_data:
            return
        logging.debug(
            "Adding from basket to downloads: ROM %s, server=%s, fmt=%s, lang=%s",
            group['name'], srv_name, fmt_name, lang_name,
        )
        final_dir = base_dir
        sys_name = group.get('system_name', '')
        if self.chk_create_sys_dirs.isChecked() and sys_name:
            final_dir = os.path.join(final_dir, safe_filename(sys_name))
        name = self._build_download_name(row_data['url'])
        expected_hash = row_data['hash'] if 'hash' in row_data.keys() else None
        download_item = DownloadItem(name=name, url=row_data['url'], dest_dir=final_dir, expected_hash=expected_hash, system_name=sys_name)
        src_row = {
            'server': row_data['server'] or '',
            'fmt': row_data['fmt'] or '',
            'size': row_data['size'] or '',
            'system_name': sys_name,
            'display_name': row_data['rom_name'] or group['name'],
            'rom_name': row_data['rom_name'] or group['name'],
        }
        self._add_download_row(download_item, src_row)  # type: ignore[arg-type]
        self.manager.add(download_item)
        self._bind_item_signals(download_item)
        self.items.append(download_item)
        del self.basket_items[rom_id]

    def _basket_add_to_downloads(self) -> None:
        """
        Añade la ROM seleccionada desde la cesta a la cola de descargas y la
        elimina de la cesta. Se utiliza la combinación de servidor, formato e
        idioma actualmente seleccionada para obtener la URL correcta.
        """
        btn = self.sender()
        if btn is None:
            return
        rom_id = btn.property('rom_id')
        if rom_id is None:
            return
        dest_dir = self.le_dir.text().strip()
        if not dest_dir:
            QMessageBox.warning(self, "Descargas", "Selecciona una carpeta de descargas en la pestaña de Ajustes.")
            return
        self._process_basket_item_to_downloads(int(rom_id), dest_dir)
        self._refresh_basket_table()

    def _basket_add_all_to_downloads(self) -> None:
        """Añade todas las ROM de la cesta a la cola de descargas."""
        dest_dir = self.le_dir.text().strip()
        if not dest_dir:
            QMessageBox.warning(self, "Descargas", "Selecciona una carpeta de descargas en la pestaña de Ajustes.")
            return
        for rom_id in list(self.basket_items.keys()):
            self._process_basket_item_to_downloads(rom_id, dest_dir)
        self._refresh_basket_table()

    def _basket_remove_item(self) -> None:
        """Elimina una ROM de la cesta sin descargarla."""
        btn = self.sender()
        if btn is None:
            return
        rom_id = btn.property('rom_id')
        if rom_id is None:
            return
        if rom_id in self.basket_items:
            removed = self.basket_items.pop(rom_id)
            logging.debug("Removed ROM %s from basket", removed['name'])
            self._refresh_basket_table()

    def _add_selected_to_basket(self) -> None:
        """
        Agrupa las ROM seleccionadas en la tabla de resultados en la cesta.

        Esta implementación utiliza la tabla de resultados agrupados (``self.table_results``)
        en lugar de la antigua ``self.table_links``. Cada fila seleccionada se corresponde
        con un rom_id almacenado en el ``UserRole`` del primer elemento de la fila. Si la
        ROM ya existe en la cesta, se ignora. Las opciones de servidor, formato e idioma
        predeterminadas se inicializan a 0. La estructura de grupo necesaria para las
        listas desplegables se copia de ``self.search_groups`` cuando está disponible.
        """
        if not self.db:
            QMessageBox.warning(self, "BD", "Conecta la base de datos primero.")
            return
        # Seleccionar filas desde la tabla de resultados agrupados
        indexes = self.table_results.selectionModel().selectedRows()
        if not indexes:
            QMessageBox.information(self, "Cesta", "No hay filas seleccionadas.")
            return
        for idx in indexes:
            row = idx.row()
            rom_item = self.table_results.item(row, 0)
            if rom_item is None:
                continue
            rom_id = rom_item.data(Qt.ItemDataRole.UserRole)
            if rom_id is None:
                continue
            # Evitar duplicados
            if rom_id in self.basket_items:
                continue
            # Obtener filas de links de la BD
            try:
                links = self.db.get_links_by_rom(int(rom_id))
            except Exception:
                continue
            if not links:
                continue
            rom_name = links[0]['rom_name']
            # Copiar la estructura de grupo si existe para mantener servidores, formatos e idiomas
            group = self.search_groups.get(rom_id)
            if group is None:
                # Construir una estructura de agrupación mínima a partir de las filas
                rows_list = links
                # Servidores únicos
                servers = sorted(set((row["server"] or "") for row in rows_list))
                # Diccionario: servidor -> lista de formatos únicos
                formats_by_server: dict[str, List[str]] = {}
                for srv in servers:
                    fmts = sorted(set((row["fmt"] or "") for row in rows_list if (row["server"] or "") == srv))
                    formats_by_server[srv] = fmts
                # Diccionario: (servidor, formato) -> lista de idiomas únicos (cadenas completas)
                langs_by_server_format: dict[tuple[str, str], List[str]] = {}
                for rlink in rows_list:
                    srv = rlink["server"] or ""
                    fmt_val = rlink["fmt"] or ""
                    key = (srv, fmt_val)
                    lang_str = rlink["langs"] or ""
                    lang_str = ','.join([x.strip() for x in lang_str.split(',') if x.strip()]) or ""
                    lst = langs_by_server_format.setdefault(key, [])
                    if lang_str not in lst:
                        lst.append(lang_str)
                # Ordenar idiomas y mantener cadena vacía al final
                for key in langs_by_server_format:
                    lst = langs_by_server_format[key]
                    lst.sort()
                    langs_by_server_format[key] = lst
                # Diccionario de búsqueda: (servidor, formato, idiomas) -> fila
                link_lookup: dict[tuple[str, str, str], sqlite3.Row] = {}
                for rlink in rows_list:
                    srv = rlink["server"] or ""
                    fmt_val = rlink["fmt"] or ""
                    lang_str = rlink["langs"] or ""
                    lang_str = ','.join([x.strip() for x in lang_str.split(',') if x.strip()]) or ""
                    link_lookup[(srv, fmt_val, lang_str)] = rlink
                group = {
                    "name": rom_name,
                    "rows": rows_list,
                    "servers": servers,
                    "formats_by_server": formats_by_server,
                    "langs_by_server_format": langs_by_server_format,
                    "link_lookup": link_lookup,
                    "selected_server": self._default_server_index(servers),
                    "selected_format": 0,
                    "selected_lang": 0,
                    "system_name": links[0].get('system_name', ''),
                }
            sel_srv = group.get('selected_server', 0)
            self.basket_items[rom_id] = {
                'name': rom_name,
                'links': links,
                'group': group,
                'selected_server': sel_srv,
                'selected_format': 0,
                'selected_lang': 0,
            }
        # Actualizar la tabla de la cesta después de añadir los elementos
        self._refresh_basket_table()

    # --- Evento de cierre ---
    def closeEvent(self, event) -> None:
        """Pregunta al usuario si desea salir cuando hay descargas activas."""
        if self.manager._active or self.manager._queue:
            box = QMessageBox(self)
            box.setWindowTitle("Descargas en curso")
            box.setText("Hay descargas en curso. ¿Quieres salir?")
            box.setIcon(QMessageBox.Icon.Warning)
            box.setStandardButtons(QMessageBox.StandardButton.Yes | QMessageBox.StandardButton.No)
            chk = QCheckBox("Seguir descargando en segundo plano")
            box.setCheckBox(chk)
            resp = box.exec()
            if resp == QMessageBox.StandardButton.Yes:
                if chk.isChecked():
                    if self._enter_background_mode():
                        self.hide()
                        event.ignore()
                        return
            else:
                event.ignore()
                return
        try:
            # Guardar sesión y configuración de manera silenciosa
            self._save_session_silent()
            self._save_config()
        except Exception:
            pass
        if self.tray_icon and self.tray_icon.isVisible():
            self.tray_icon.hide()
        self.background_downloads = False
        event.accept()
    # --- utilidades de formato ---
    @staticmethod
    def _human_size(nbytes: float) -> str:
        """Convierte bytes a una representación legible (B, KB, MB…)."""
        units = ['B', 'KB', 'MB', 'GB', 'TB']; i = 0
        while nbytes >= 1024 and i < len(units) - 1:
            nbytes /= 1024.0; i += 1
        return f"{int(nbytes)} {units[i]}" if i == 0 else f"{nbytes:.2f} {units[i]}"

    @staticmethod
    def _fmt_eta(sec: float) -> str:
        """Convierte un número de segundos a un formato HH:MM:SS."""
        sec = int(sec); h = sec // 3600; m = (sec % 3600) // 60; s = sec % 60
        if h > 0:
            return f"{h}h {m:02d}m {s:02d}s"
        if m > 0:
            return f"{m}m {s:02d}s"
        return f"{s}s"<|MERGE_RESOLUTION|>--- conflicted
+++ resolved
@@ -25,11 +25,9 @@
 from ..download import DownloadManager, DownloadItem, ExtractionTask
 from ..emulators import EmulatorInfo, get_all_systems, get_emulator_catalog, get_emulators_for_system
 from ..paths import config_path, session_path
-<<<<<<< HEAD
+
 from ..utils import safe_filename, extract_archive, resource_path
-=======
-from ..utils import safe_filename
->>>>>>> ebf960a1
+
 
 # -----------------------------
 # Ventana principal con pestañas (paridad JavaFX)
@@ -606,7 +604,7 @@
         self._bind_item_signals(download_item)
         self.items.append(download_item)
 
-<<<<<<< HEAD
+
     def _download_selected_extra(self) -> None:
         base_dir = self.le_emulator_dir.text().strip()
         if not base_dir:
@@ -675,10 +673,7 @@
 
     def _handle_emulator_install(self, item: DownloadItem) -> None:
         dest_file = os.path.join(item.dest_dir, safe_filename(item.name))
-=======
-    def _handle_emulator_install(self, item: DownloadItem, archive_path: Optional[str] = None) -> None:
-        dest_file = archive_path or os.path.join(item.dest_dir, safe_filename(item.name))
->>>>>>> ebf960a1
+
         if not os.path.exists(dest_file):
             logging.warning("Archivo de emulador no encontrado tras la descarga: %s", dest_file)
             if item.row is not None and 0 <= item.row < self.table_dl.rowCount():
@@ -1149,18 +1144,10 @@
                 logging.debug("Download failed for %s: %s", it.name, msg)
             return
 
-<<<<<<< HEAD
         category = getattr(it, 'category', '')
         if category == 'emulator':
             self._handle_emulator_install(it)
-=======
-        archive_path = msg if isinstance(msg, str) and os.path.exists(msg) else os.path.join(it.dest_dir, safe_filename(it.name))
-
-        if getattr(it, 'category', '') == 'emulator':
-            logging.debug("Download finished for emulator %s, starting extraction", it.name)
-            self.table_dl.item(it.row, 4).setText('Preparando extracción')
-            self._handle_emulator_install(it, archive_path)
->>>>>>> ebf960a1
+
             return
         if category == 'emulator-extra':
             self._handle_emulator_extra(it)
