"""
Módulo que gestiona las descargas concurrentes de ROMs.

Incluye las clases DownloadSignals, DownloadTask, DownloadItem y DownloadManager.
Al separar la lógica de descarga de la interfaz de usuario, el código resulta
más limpio y fácil de mantener.
"""

import os
import time
import math
import threading
from typing import Optional, List
from dataclasses import dataclass

import logging
import requests
from PyQt6.QtCore import QObject, pyqtSignal, QRunnable, QThreadPool

from .utils import safe_filename


class DownloadSignals(QObject):
    """
    Conjunto de señales para notificar progreso, éxito y fallos durante la descarga.
    """

    progress = pyqtSignal(int, int, float, float, str)  # done, total, speed, eta, status
    finished_ok = pyqtSignal(str)
    failed = pyqtSignal(str)


class DownloadTask(QRunnable):
    """
    Descargador optimizado usando QRunnable.
    Utiliza cabeceras de navegador, ``requests.Session`` con reintentos y
    reanudación mediante el uso de archivos ``.part`` y la cabecera Range.
    """

    def __init__(self, url: str, dest_dir: str, file_name: str, headers: Optional[dict] = None) -> None:
        super().__init__()
        self.url = url
        self.dest_dir = dest_dir
        self.file_name = file_name
        # Cabeceras “de navegador” por defecto
        self.headers = headers or {
            "User-Agent": (
                "Mozilla/5.0 (Windows NT 10.0; Win64; x64) "
                "AppleWebKit/537.36 (KHTML, like Gecko) "
                "Chrome/127.0.0.0 Safari/537.36"
            ),
            "Accept": "text/html,application/xhtml+xml,application/xml;q=0.9,*/*;q=0.8",
            "Accept-Language": "en-US,en;q=0.9",
            "Referer": "https://myrient.erista.me/",
            "Connection": "keep-alive",
            "Upgrade-Insecure-Requests": "1",
        }
        self.signals = DownloadSignals()
        # Eventos para pausa y cancelación
        self._pause = threading.Event()
        self._pause.set()
        self._cancel = False

    def pause(self) -> None:
        """
        Pausa la descarga.
        """
        self._pause.clear()

    def resume(self) -> None:
        """
        Reanuda la descarga.
        """
        self._pause.set()

    def cancel(self) -> None:
        """
        Cancela la descarga.
        """
        self._cancel = True
        self._pause.set()

    def run(self) -> None:
        """
        Ejecuta la descarga. Esta función se ejecuta en un hilo del ``QThreadPool``.
        Maneja reanudación, reintentos y notificaciones de progreso.
        """
        try:
            # Asegurar que la carpeta de destino exista
            os.makedirs(self.dest_dir, exist_ok=True)
            final_path = os.path.join(self.dest_dir, safe_filename(self.file_name))
            part_path = final_path + '.part'

            # Preparar cabeceras y calcular bytes descargados previamente
            headers = dict(self.headers)
            downloaded = 0
            if os.path.exists(part_path):
                downloaded = os.path.getsize(part_path)
                if downloaded > 0:
                    headers['Range'] = f'bytes={downloaded}-'

            # Crear sesión con pool de conexiones y reintentos
            session = requests.Session()
            try:
                from requests.adapters import HTTPAdapter
                from urllib3.util.retry import Retry
                retry = Retry(
                    total=3,
                    backoff_factor=0.5,
                    status_forcelist=[429, 500, 502, 503, 504],
                    allowed_methods=["HEAD", "GET"]
                )
                adapter = HTTPAdapter(pool_connections=20, pool_maxsize=20, max_retries=retry)
                session.mount("http://", adapter)
                session.mount("https://", adapter)
            except Exception:
                # Si no se pueden aplicar reintentos, se utiliza la sesión por defecto
                pass

            # Intento HEAD para conocer el tamaño total
            total = 0
            try:
                h = session.head(self.url, headers=headers, allow_redirects=True, timeout=(10, 15))
                if h.status_code in (200, 206):
                    total = int(h.headers.get('Content-Length', '0'))
            except Exception:
                pass

            # Iniciar la descarga en streaming
            with session.get(self.url, headers=headers, stream=True, allow_redirects=True,
                              timeout=(10, 60)) as r:
                if r.status_code not in (200, 206):
                    self.signals.failed.emit(f"HTTP {r.status_code}")
                    return

                # Si el servidor no soporta range y enviamos Range, reiniciar el conteo
                if r.status_code == 200 and downloaded > 0:
                    downloaded = 0

                # Ajustar 'total' de bytes según los encabezados
                cl = r.headers.get('Content-Length')
                if cl is not None:
                    clen = int(cl)
                    if r.status_code == 206 and 'Range' in headers:
                        # 206: el servidor envía el tamaño de la franja solicitada. Sumar descargado previo
                        total = clen + downloaded if total == 0 else total
                    else:
                        total = clen
                if 'Content-Range' in r.headers and downloaded:
                    try:
                        total_all = int(r.headers['Content-Range'].split('/')[-1])
                        total = total_all
                    except Exception:
                        if total and total < downloaded:
                            total = downloaded

                # Tamaño del chunk: 512 KB para reducir overhead y mejorar rendimiento
                chunk_size = 1024 * 512
                last_t = time.time()
                last_b = downloaded

                # Abrir archivo .part y escribir conforme se reciben datos
                with open(part_path, 'ab' if downloaded > 0 else 'wb') as f:
                    for data in r.iter_content(chunk_size=chunk_size):
                        # Cancelar descarga
                        if self._cancel:
                            self.signals.failed.emit('Cancelado')
                            return
                        # Pausa
                        self._pause.wait()
                        if not data:
                            continue
                        f.write(data)
                        downloaded += len(data)

                        # Calcular velocidad y ETA cada ~0.5 segundos
                        now = time.time()
                        dt = now - last_t
                        speed = 0.0
                        eta = math.inf
                        if dt >= 0.5:
                            delta = downloaded - last_b
                            speed = delta / dt
                            last_t = now
                            last_b = downloaded
                            if total and downloaded <= total and speed > 0:
                                eta = (total - downloaded) / speed
                        # Emitir progreso
                        self.signals.progress.emit(downloaded, total, float(speed), float(eta), 'Descargando')

            # Renombrar el archivo descargado correctamente
            if os.path.exists(final_path):
                try:
                    os.remove(final_path)
                except Exception:
                    pass
            os.replace(part_path, final_path)
            # Señalar finalización
            self.signals.progress.emit(downloaded, total, 0.0, 0.0, 'Completado')
            self.signals.finished_ok.emit(final_path)
        except Exception as e:
            # Notificar fallo
            self.signals.failed.emit(str(e))


@dataclass
class DownloadItem:
    """
    Estructura que representa un elemento de la cola de descargas.
    """

    name: str
    url: str
    dest_dir: str
    task: Optional[DownloadTask] = None
    row: Optional[int] = None


class DownloadManager(QObject):
    """
    Administra la cola de descargas y controla cuántas están activas
    simultáneamente.
    """

    queue_changed = pyqtSignal()

    def __init__(self, pool: QThreadPool, max_concurrent: int = 3) -> None:
        super().__init__()
        self.pool = pool
        # Limitar el número de descargas concurrentes a 1–5
        self.max_concurrent = max(1, min(5, max_concurrent))
        self._queue: List[DownloadItem] = []
        self._active: List[DownloadItem] = []

    def set_max_concurrent(self, n: int) -> None:
        self.max_concurrent = max(1, min(5, int(n)))
        self.pump()

    def add(self, item: DownloadItem) -> None:
        self._queue.append(item)
        self.queue_changed.emit()
        self.pump()

    def remove(self, item: DownloadItem) -> None:
        logging.debug(
            "Removing item from manager: %s (active=%s, queued=%s)",
            item.name,
            item in self._active,
            item in self._queue,
        )
<<<<<<< HEAD
        # Cancelar y retirar de activos si está en ejecución
        if item in self._active:
            logging.debug("Item %s is active; cancelling and removing from active list", item.name)
            if item.task:
                try:
                    item.task.cancel()
                except Exception:
                    logging.exception("Error cancelling task for %s", item.name)
            try:
                self._active.remove(item)
            except Exception:
                logging.exception("Error removing %s from active list", item.name)
        # Quitar de la cola si todavía estaba en espera
=======
        # Cancelar si se encuentra activo
        if item in self._active and item.task:
            logging.debug("Cancelling active task for %s", item.name)
            try:
                item.task.cancel()
            except Exception:
                logging.exception("Error cancelling task for %s", item.name)
>>>>>>> 638d2d44
        if item in self._queue:
            logging.debug("Removing %s from queue", item.name)
            try:
                self._queue.remove(item)
            except Exception:
                logging.exception("Error removing %s from queue", item.name)
        else:
            logging.debug("%s not found in queue", item.name)
        self.queue_changed.emit()
        logging.debug("queue_changed emitted after removing %s", item.name)
        self.pump()

    def pump(self) -> None:
        # Lanza nuevas descargas hasta llenar el cupo de concurrencia
        while len(self._active) < self.max_concurrent and self._queue:
            it = self._queue.pop(0)
            self._active.append(it)
            self._start(it)
        self.queue_changed.emit()

    def _start(self, it: DownloadItem) -> None:
        # Crea un DownloadTask y conecta sus señales
        task = DownloadTask(it.url, it.dest_dir, it.name)
        it.task = task
        task.signals.finished_ok.connect(lambda path, i=it: self._on_done(i, True, path))
        task.signals.failed.connect(lambda msg, i=it: self._on_done(i, False, msg))
        self.pool.start(task)

    def _on_done(self, it: DownloadItem, ok: bool, msg: str) -> None:
        # Eliminar de la lista activa y continuar con la cola
        if it in self._active:
            self._active.remove(it)
        self.queue_changed.emit()
        self.pump()

    def pause(self, it: DownloadItem) -> None:
        if it.task:
            it.task.pause()

    def resume(self, it: DownloadItem) -> None:
        if it.task:
            it.task.resume()

    def cancel(self, it: DownloadItem) -> None:
        if it.task:
            it.task.cancel()<|MERGE_RESOLUTION|>--- conflicted
+++ resolved
@@ -248,7 +248,7 @@
             item in self._active,
             item in self._queue,
         )
-<<<<<<< HEAD
+
         # Cancelar y retirar de activos si está en ejecución
         if item in self._active:
             logging.debug("Item %s is active; cancelling and removing from active list", item.name)
@@ -262,15 +262,7 @@
             except Exception:
                 logging.exception("Error removing %s from active list", item.name)
         # Quitar de la cola si todavía estaba en espera
-=======
-        # Cancelar si se encuentra activo
-        if item in self._active and item.task:
-            logging.debug("Cancelling active task for %s", item.name)
-            try:
-                item.task.cancel()
-            except Exception:
-                logging.exception("Error cancelling task for %s", item.name)
->>>>>>> 638d2d44
+
         if item in self._queue:
             logging.debug("Removing %s from queue", item.name)
             try:
